--- conflicted
+++ resolved
@@ -5,12 +5,9 @@
 ##### Additions :tada:
 
 - Improved the load performance when `TilesetOptions::forbidHoles` is enabled by only loading child tiles when their parent does not meet the necessary screen-space error requirement.
-<<<<<<< HEAD
-- Added support for metadata from the `3DTILES_batch_table_hierarchy` extension.
-=======
 - Added support for loading availability metadata in the layer.json.
 - Added support for loading multiple layers of quantized-mesh terrain.
->>>>>>> 82bd7b92
+- Added support for metadata from the `3DTILES_batch_table_hierarchy` extension.
 
 ##### Fixes :wrench:
 
