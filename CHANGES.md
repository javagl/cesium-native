--- conflicted
+++ resolved
@@ -8,15 +8,11 @@
 
 ##### Additions :tada:
 
-<<<<<<< HEAD
-- Add glTF copyright information to the list of credits.
-- Credits are now sorted based on the number of occurrences.
-- Added option to show credits on screen.
-=======
 - Added in-memory cache for Ion asset endpoint responses to avoid repeated requests.
 - Add ScopeGuard utility to automatically execute function when exiting a scope.
 - Add glTF copyright information to the list of tileset credits.
->>>>>>> 8bb19e46
+- Credits are now sorted based on the number of occurrences.
+- Added option to show credits on screen.
 
 ### v0.13.0 - 2022-03-01
 
