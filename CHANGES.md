# Change Log

### ? - ?

##### Additions :tada:

<<<<<<< HEAD
- Added `computeTransformationToAnotherLocal` method to `LocalHorizontalCoordinateSystem`.
=======
- Added support for the `KHR_materials_variants` extension to the glTF reader and writer.
>>>>>>> 88c4ad3a

### v0.24.0 - 2023-05-01

##### Additions :tada:

- `WebMapServiceRasterOverlay` now allows query parameters in the base URL when building GetCapabilities and GetMap requests.
- Added support for parsing implicit tilesets that conform to the 3D Tiles 1.1 Spec.

##### Fixes :wrench:
- Fixed various `libjpeg-turbo` build errors, including ones that occurred when building for iOS.

### v0.23.0 - 2023-04-03

##### Breaking Changes :mega:

- Removed `tilesLoadingLowPriority`, `tilesLoadingMediumPriority`, and `tilesLoadingHighPriority` from `ViewUpdateResult`. Use `workerThreadTileLoadQueueLength` and `mainThreadTileLoadQueueLength` instead.

##### Additions :tada:

- Added `getOrientedBoundingBoxFromBoundingVolume` to the `Cesium3DTilesSelection` namespace.
- Added `transform` and `toAxisAligned` methods to `OrientedBoundingBox`.
- Switched to `libjpeg-turbo` instead of `stb` for faster jpeg decoding.
- Added `getNumberOfTilesLoaded` method to `Tileset`.
- Changed how `TilesetOptions::forbidHoles` works so that it loads much more quickly, while still guaranteeing there are no holes in the tileset.
- Added `frameNumber` property to `ViewUpdateResult`.
- Added getters for the `stride` and `data` fields of `AccessorView`.
- Added `startNewFrame` method to `ITileExcluder`.
- Added `CreditSystem.setShowOnScreen` and `Tileset.setShowCreditsOnScreen` to allow on-screen credit rendering to be toggled at runtime.

##### Fixes :wrench:

- Fixed a bug that caused the `center` field of `AxisAlignedBox` to be incorrect.
- Fixed a bug that caused the main thread to sometimes load low-priority tiles before high-priority ones. This could result in much longer waits than necessary for a tileset's appropriate level-of-detail to be shown.
- Fixed a bug that prevented WebP and KTX2 textures from working in the common case where only the extension specified the `source` property, not the glTF's main `Texture` definition.

### v0.22.1 - 2023-03-06

##### Fixes :wrench:

- Fixed a crash that could occur when a batch table property had fewer values than the model had features.

### v0.22.0 - 2023-03-01

##### Breaking Changes :mega:

- Renamed `CesiumGeometry::AxisTransforms` to simply `Transforms`.
- Renamed `CesiumGeospatial::Transforms` to `GlobeTransforms`.

##### Additions :tada:

- Added `GlobeAnchor`, making it easy to define a coordinate system that anchors an object to the globe and maintains it as the object moves or as the local coordinate system it is defined in changes.
- Added support for loading tilesets with `pnts` content. Point clouds are converted to `glTF`s with a single `POINTS` primitive, while batch tables are converted to `EXT_feature_metadata`.
- Added `createTranslationRotationScaleMatrix` and `computeTranslationRotationScaleFromMatrix` methods to `CesiumGeometry::Transforms`.
- Added `CesiumUtility::AttributeCompression` for encoding and decoding vertex attributes in different formats.

##### Fixes :wrench:

- Fixed a bug that could cause holes to appear in a tileset, even with frustum culling disabled, when the tileset includes some empty tiles with a geometric error greater than their parent's.

### v0.21.3 - 2023-02-01

##### Fixes :wrench:

- Fixed a bug that could prevent loading in tilesets that are additively-refined and have external tilesets, such as Cesium OSM Buildings.
- Fixed a bug that could cause parent tiles to be incorrectly culled in tilesets with additive ("ADD") refinement. This could cause geometry to disappear when moving in closer, or fail to appear at all.
- When unloading tile content, raster overlay tiles are now detached from geometry tiles _before_ the geometry tile content is unloaded.
- Added missing `#include <string>` in generated glTF and 3D Tiles header files.
- Replaced `std::sprintf` with `std::snprintf`, fixing a warning-as-error in newer versions of Xcode.
- Upgraded tinyxml2 [from commit 1aeb57d26bc303d5cfa1a9ff2a331df7ba278656 to commit e05956094c27117f989d22f25b75633123d72a83](https://github.com/leethomason/tinyxml2/compare/1aeb57d26bc303d5cfa1a9ff2a331df7ba278656...e05956094c27117f989d22f25b75633123d72a83).

### v0.21.2 - 2022-12-09

##### Additions :tada:

- Added the ability to specify the endpoint URL of the Cesium ion API when constructing an `IonRasterOverlay`.

##### Fixes :wrench:

- Removed the logged warning about the use of the `gltfUpAxis` property in a 3D Tiles tileset.json. While not technically spec-compliant, this property is quite common and we are not going to remove support for it anytime soon.

### v0.21.1 - 2022-12-02

##### Fixes :wrench:

- Fixed a bug that could cause an assertion failure - and on rare occasions a more serious problem - when creating a tile provider for a `TileMapServiceRasterOverlay` or a `WebMapServiceRasterOverlay`.

### v0.21.0 - 2022-11-01

##### Breaking Changes :mega:

- On `IPrepareRendererResources`, the `image` parameter passed to `prepareRasterInLoadThread` and the `rasterTile` parameter passed to `prepareRasterInMainThread` are no longer const. These methods are now allowed to modify the parameters during load.
- `IPrepareRendererResources::prepareInLoadThread` now takes a `TileLoadResult` and returns a `Future<TileLoadResultAndRenderResources>`, allowing it to work asynchronously rather than just blocking a worker thread until it is finished.
- `RasterOverlay::createTileProvider` now takes the owner pointer as an `IntrusivePointer` instead of a raw pointer, and returns a future that resolves to a `RasterOverlay::CreateTileProviderResult`.

##### Additions :tada:

- Added `mainThreadLoadingTimeLimit` and `tileCacheUnloadTimeLimit` properties to `TilesetOptions`, allowing a limit to be placed on how much time is spent loading and unloading tiles per frame.
- Added `GltfReader::generateMipMaps` method.
- Added the `getImage` method to `RasterOverlayTile`.
- Added `LocalHorizontalCoordinateSystem`, which is used to create convenient right- or left-handeded coordinate systems with an origin at a point on the globe.

##### Fixes :wrench:

- Fixed a bug that could cause a crash when adding raster overlays to sparse tilesets and zooming close enough to cause them to be upsampled.

### v0.20.0 - 2022-10-03

##### Breaking Changes :mega:

- `TileRenderContent::lodTransitionPercentage` now always goes from 0.0 --> 1.0 regardless of if the tile is fading in or out.
- Added a new parameter to `IPrepareRendererResources::prepareInLoadThread`, `rendererOptions`,  to allow passing arbitrary data from the renderer.

##### Fixes :wrench:

- In `CesiumGltfWriter`, `accessor.byteOffset` and `bufferView.byteOffset` are no longer written if the value is 0. This fixes validation errors for accessors that don't have buffer views, e.g. attributes that are Draco compressed.
- Fixed a bug where failed tiles don't clean up any raster overlay tiles that are mapped to them, and therefore cannot be rendered as empty tiles.
- Fixed a bug that prevented access to Cesium Ion assets by using expired Access Tokens.

### v0.19.0 - 2022-09-01

##### Breaking Changes :mega:

- `RasterOverlayCollection` no longer accepts a `Tileset` in its constructor. Instead, it now accepts a `Tile::LoadedLinkList` and a `TilesetExternals`.
- Removed `TileContext`. It has been replaced by the `TilesetContentLoader` interface.
- Removed `TileContentFactory`. Instead, conversions of various types to glTF can be registered with `GltfConverters`.
- Removed `TileContentLoadInput`. It has been replaced by `TileLoadInput` and `TilesetContentLoader`.
- Removed `TileContentLoadResult`. It has been replaced by `TileContent`.
- Removed `TileContentLoader`. It has been replaced by `TilesetContentLoader` and `GltfConverters`.
- Removed `ImplicitTraversal`. It has been replaced by `TilesetContentLoader` and `GltfConverters`.
- Removed many methods from the `Cesium3DTilesSelection::Tileset` class: `getUrl()`, `getIonAssetID()`, `getIonAssetToken()`, `notifyTileStartLoading`, `notifyTileDoneLoading()`, `notifyTileUnloading()`, `loadTilesFromJson()`, `requestTileContent()`,  `requestAvailabilitySubtree()`, `addContext()`, and `getGltfUpAxis()`. Most of these were already not recommended for use outside of cesium-native.
- Removed many methods from the `Cesium3DTilesSelection::Tile` class: `getTileset()`, `getContext()`, `setContext()`, `getContent()`, `setEmptyContent()`, `getRendererResources()`, `setState()`, `loadContent()`, `processLoadedContent()`, `unloadContent()`, `update()`, and `markPermanentlyFailed()`. Most of these were already not recommended for use outside of cesium-native.

##### Additions :tada:

- Quantized-mesh terrain and implicit octree and quadtree tilesets can now skip levels-of-detail when traversing, so the correct detail is loaded more quickly.
- Added new options to `TilesetOptions` supporting smooth transitions between tiles at different levels-of-detail. A tile's transition percentage can be retrieved from `TileRenderContent::lodTransitionPercentage`.
- Added support for loading WebP images inside glTFs and raster overlays. WebP textures can be provided directly in a glTF texture or in the `EXT_texture_webp` extension.
- Added support for `KHR_texture_transform` to `CesiumGltf`, `CesiumGltfReader`, and `CesiumGltfWriter`
- `Tileset` can be constructed with a `TilesetContentLoader` and a root `Tile` for loading and rendering different 3D Tile-like formats or creating a procedural tileset.

##### Fixes :wrench:

- Fixed a bug where the Raster Overlay passed to the `loadErrorCallback` would not be the one that the user created, but instead an aggregated overlay that was created internally.

### v0.18.1 - 2022-08-04

##### Fixes :wrench:

- Fixed a bug in `SqliteCache` where the last access time of resources was not updated correctly, sometimes causing more recently used resources to be evicted from the cache before less recently used ones.

### v0.18.0 - 2022-08-01

##### Breaking Changes :mega:

- Removed support for 3D Tiles Next extensions in `TilesetWriter` and `TilesetReader` that have been promoted to core in 3D Tiles 1.1
  - [3DTILES_multiple_contents](https://github.com/CesiumGS/3d-tiles/tree/main/extensions/3DTILES_multiple_contents)
  - [3DTILES_implicit_tiling](https://github.com/CesiumGS/3d-tiles/tree/main/extensions/3DTILES_implicit_tiling)
  - [3DTILES_metadata](https://github.com/CesiumGS/3d-tiles/tree/main/extensions/3DTILES_metadata)
  - [3DTILES_content_gltf](https://github.com/CesiumGS/3d-tiles/tree/main/extensions/3DTILES_content_gltf)
- Removed the `getSupportsRasterOverlays` from `Tileset` because the property is no longer relevant now that all tilesets support raster overlays.

##### Additions :tada:

- Added support for [3D Tiles 1.1](https://github.com/CesiumGS/3d-tiles/pull/666) in `TilesetWriter` and `TilesetReader`.
- Added a `TileOcclusionRendererProxyPool` to `TilesetExternals`. If a renderer implements and provides this interface, the tile occlusion information is used to avoid refining parent tiles that are completely occluded, reducing the number of tiles loaded.
- `Tileset` can now estimate the percentage of the tiles for the current view that have been loaded by calling the `computeLoadProgress` method.
- Enabled loading Tile Map Service (TMS) URLs that do not have a file named "tilemapresource.xml", such as from GeoServer.
- Added support for Tile Map Service documents that use the "local" profile when the SRS is mercator or geodetic.

### v0.17.0 - 2022-07-01

##### Fixes :wrench:
- Fixed crash when parsing an empty copyright string in the glTF model.

### v0.16.0 - 2022-06-01

##### Additions :tada:

- Added option to the `RasterizedPolygonsOverlay` to invert the selection, so everything outside the polygons gets rasterized instead of inside.
- The `RasterizedPolygonsTileExcluder` excludes tiles outside the selection instead of inside when given an inverted `RasterizedPolygonsOverlay`.
- Tiles are now upsampled using the projection of the first raster overlay in the list with more detail.

##### Fixes :wrench:

- For consistency with CesiumJS and compatibility with third-party terrain tilers widely used in the community, the `bounds` property of the `layer.json` file of a quantized-mesh terrain tileset is now ignored, and the terrain is assumed to cover the entire globe.

### v0.15.2 - 2022-05-13

##### Fixes :wrench:

- Fixed a bug where upsampled quadtree tiles could have siblings with mismatching projections.

In addition to the above, this release updates the following third-party libraries used by cesium-native:
- `cpp-httplib` to v0.10.3 ([changes](https://github.com/yhirose/cpp-httplib/compare/c7486ead96dad647b9783941722b5944ac1aaefa...d73395e1dc652465fa9524266cd26ad57365491f))
- `draco` to v1.5.2 ([changes](https://github.com/google/draco/compare/9bf5d2e4833d445acc85eb95da42d715d3711c6f...bd1e8de7dd0596c2cbe5929cbe1f5d2257cd33db))
- `earcut` to v2.2.3 ([changes](https://github.com/mapbox/earcut.hpp/compare/6d18edf0ce046023a7cb55e69c4cd9ba90e2c716...b28acde132cdb8e0ef536a96ca7ada8a651f9169))
- `PicoSHA2` to commit `1677374f23352716fc52183255a40c1b8e1d53eb` ([changes](https://github.com/okdshin/PicoSHA2/compare/b699e6c900be6e00152db5a3d123c1db42ea13d0...1677374f23352716fc52183255a40c1b8e1d53eb))
- `rapidjson` to commit `fcb23c2dbf561ec0798529be4f66394d3e4996d8` ([changes](https://github.com/Tencent/rapidjson/compare/fd3dc29a5c2852df569e1ea81dbde2c412ac5051...fcb23c2dbf561ec0798529be4f66394d3e4996d8))
- `spdlog` to v1.10.0 ([changes](https://github.com/gabime/spdlog/compare/cbe9448650176797739dbab13961ef4c07f4290f...76fb40d95455f249bd70824ecfcae7a8f0930fa3))
- `stb` to commit `af1a5bc352164740c1cc1354942b1c6b72eacb8a` ([changes](https://github.com/nothings/stb/compare/b42009b3b9d4ca35bc703f5310eedc74f584be58...af1a5bc352164740c1cc1354942b1c6b72eacb8a))
- `uriparser` to v0.9.6 ([changes](https://github.com/uriparser/uriparser/compare/e8a338e0c65fd875a46067d711750e4c13e044e7...24df44b74753017acfaec4b3a30097a8a2ae1ae1))

### v0.15.1 - 2022-05-05

##### Fixes :wrench:

- Fixed a bug that could cause tiles in external tilesets to fail to load.

### v0.15.0 - 2022-05-02

##### Additions :tada:

- Improved the load performance when `TilesetOptions::forbidHoles` is enabled by only loading child tiles when their parent does not meet the necessary screen-space error requirement.
- Added support for loading availability metadata from quantized-mesh layer.json. Previously, only availability embedded in terrain tiles was used.
- Added support for quantized-mesh terrain tilesets that specify a parent layer.
- Added support for metadata from the `3DTILES_batch_table_hierarchy` extension.

##### Fixes :wrench:

- Fixed a bug that could cause the same tiles to be continually loaded and unloaded when `TilesetOptions::forbidHoles` was enabled.
- Fixed a bug that could sometimes cause tilesets to fail to show their full detail when making changes to raster overlays.
- Fixed a bug that could cause holes even with `TilesetOptions::forbidHoles` enabled, particularly when using external tilesets.
- Tiles will no longer be selected to render when they have no content and they have a higher "geometric error" than their parent. In previous versions, this situation could briefly lead to holes while the children of such tiles loaded.
- Fixed a bug where `IPrepareRendererResources::prepareInMainThread` was called on a `Tile` before that `Tile` was updated with loaded content.
- Fixed a bug where getting bad data from the SQLite request cache could cause a crash. If the SQLite database is corrupt, it will now be deleted and recreated.

### v0.14.1 - 2022-04-14

##### Fixes :wrench:

- Fixed a crash caused by using an aggregated overlay of `IonRasterOverlay` after it is freed.
- Fix a bug introduced in v0.14.0 that caused Tile Map Service (TMS) overlays from Cesium ion to fail to load.

### v0.14.0 - 2022-04-01

##### Breaking Changes :mega:

- Added a new parameter, `rendererOptions`, to `IPrepareRendererResources::prepareRasterInLoadThread`.
- Changed the type of Cesium ion asset IDs from `uint32_t` to `int64_t`.
- Various changes in the `Cesium3DTiles`, `Cesium3DTilesReader`, and `Cesium3DTilesWriter` namespaces to match the evolving 3D Tiles Next specifications.
- Removed `getTextureCoordinateIndex` from `FeatureIDTextureView` and `FeatureTexturePropertyView`. Use `getTextureCoordinateAttributeId` instead.

##### Additions :tada:

- Added `WebMapServiceRasterOverlay` to pull raster overlays from a WMS server.
- Added support for the following glTF extensions to `CesiumGltf`, `CesiumGltfReader`, and `CesiumGltfWriter`:
  - `EXT_instance_features`
  - `EXT_structural_metadata`
  - `MAXAR_mesh_variants`
- Added an in-memory cache for Cesium ion asset endpoint responses in order to avoid repeated requests.
- Added `ScopeGuard` class to automatically a execute function when exiting a scope.
- The glTF `copyright` property, if present, is now included in the credits that `Tileset` adds to the `CreditSystem`. If the `copyright` has multiple parts separate by semicolons, these are treated as separate credits.
- Credits reported by `CreditSystem::getCreditsToShowThisFrame` are now sorted based on the number of occurrences, with the most common credits first.
- `Tileset` and `RasterOverlay` credits can now be shown on the screen, rather than in a separate credit popup.
- Added `FeatureTexturePropertyView::getSwizzle` method.
- Added `IsMetadataArray` template to check if a type is a `MetadataArrayView`.
- Added a `rendererOptions` property to `RasterOverlayOptions` to pass arbitrary data to `prepareRasterInLoadThread`.
- Added `Uri::escape`.

##### Fixes :wrench:

- Fixed an issue that could lead to compilation failures when passing an lvalue reference to `Promise::resolve()`.
- Fixed upsampling for `EXT_feature_metadata` feature tables.
- Fixed a bug that could cause the size of external images to be accounted for incorrectly when tracking the number of bytes loaded for caching purposes.
- Fixed a bug that prevented tiles from loading when "Forbid Holes" option was enabled.

### v0.13.0 - 2022-03-01

##### Breaking Changes :mega:

- Renamed constants in `CesiumUtility::Math` to use PascalCase instead of SCREAMING_SNAKE_CASE.

##### Additions :tada:

- Added support for the `CESIUM_RTC` and `KHR_texture_basisu` glTF extensions.
- Added support for 3D Tiles that do not have a geometric error, improving compatibility with tilesets that don't quite match the 3D Tiles spec.
- Exposed the Cesium ion endpoint URL as a parameter on tilesets and raster overlays.
- `TilesetOptions` and `RasterOverlayOptions` each have a new option to report which compressed textured formats are supported on the client platform. Ideal formats amongst the available ones are picked for each KTX2 texture that is later encountered.
- The `ImageCesium` class nows convey which GPU pixel compression format (if any) is used. This informs what to expect in the image's pixel buffer.
- The `ImageCesium` class can now contain pre-computed mipmaps, if they exist. In that case, all the mips will be in the pixel buffer and the delineation between each mip will be described in `ImageCesium::mipPositions`.
- Tileset content with the known file extensions ".gltf", ".glb", and ".terrain" can now be loaded even if the Content-Type is incorrect. This is especially helpful for loading tilesets from `file:` URLs.
- Created tighter fitting bounding volumes for terrain tiles by excluding skirt vertices.

##### Fixes :wrench:

- Fixed bug that could cause properties types in a B3DM Batch Table to be deduced incorrectly, leading to a crash when accessing property values.
- Fixed a bug where implicit tiles were not receiving the root transform and so could sometimes end up in the wrong place.

### v0.12.0 - 2022-02-01

##### Breaking Changes :mega:

- Renamed `IAssetAccessor::requestAsset` to `get`.
- Renamed `IAssetAccessor::post` to `request` and added a new parameter in the second position to specify the HTTP verb to use.
- `Token` in `CesiumIonClient` has been updated to match Cesium ion's v2 REST API endpoint, so several fields have been renamed. The `tokens` method also now returns future that resolves to a `TokenList` instead of a plain vector of `Token` instances.
- Renamed `GltfReader::readModel`, `ModelReaderResult`, and `ReadModelOptions` to `GltfReader::readGltf`, `GltfReaderResult`, and `GltfReaderOptions` respectively.
- Removed `writeModelAsEmbeddedBytes`, `writeModelAndExternalFiles`, `WriteModelResult`, `WriteModelOptions`, and `WriteGLTFCallback`. Use `GltfWriter::writeGltf`, `GltfWriter::writeGlb`, `GltfWriterResult`, and `GltfWriterOptions` instead.

##### Additions :tada:

- Added `TilesetWriterOptions` for serializing tileset JSON.
- Added support for the following extensions in `GltfWriter` and `GltfReader`:
  - [KHR_materials_unlit](https://github.com/KhronosGroup/glTF/tree/main/extensions/2.0/Khronos/KHR_materials_unlit)
  - [EXT_mesh_gpu_instancing](https://github.com/KhronosGroup/glTF/tree/main/extensions/2.0/Vendor/EXT_mesh_gpu_instancing)
  - [EXT_meshopt_compression](https://github.com/KhronosGroup/glTF/tree/main/extensions/2.0/Vendor/EXT_meshopt_compression)
  - [EXT_mesh_features](https://github.com/CesiumGS/glTF/tree/3d-tiles-next/extensions/2.0/Vendor/EXT_mesh_features)
  - [CESIUM_tile_edges](https://github.com/CesiumGS/glTF/pull/47)
- Added support for the following extensions in `TilesetWriter` and `TilesetReader`:
  - [3DTILES_multiple_contents](https://github.com/CesiumGS/3d-tiles/tree/main/extensions/3DTILES_multiple_contents)
  - [3DTILES_implicit_tiling](https://github.com/CesiumGS/3d-tiles/tree/main/extensions/3DTILES_implicit_tiling)
  - [3DTILES_metadata](https://github.com/CesiumGS/3d-tiles/tree/main/extensions/3DTILES_metadata)
- Added `SubtreeWriter` and `SubtreeReader` for serializing and deserializing the subtree format in [3DTILES_implicit_tiling](https://github.com/CesiumGS/3d-tiles/tree/main/extensions/3DTILES_implicit_tiling).
- Added `SchemaWriter` and `SchemaReader` for serializing and deserializing schemas in [EXT_mesh_features](https://github.com/CesiumGS/glTF/tree/3d-tiles-next/extensions/2.0/Vendor/EXT_mesh_features) and [3DTILES_metadata](https://github.com/CesiumGS/3d-tiles/tree/main/extensions/3DTILES_metadata).
- Added `hasExtension` to `ExtensibleObject`.
- Added `CESIUM_TESTS_ENABLED` option to the build system.
- Added support in the JSON reader for reading doubles with no fractional value as integers.
- Added case-insensitive comparison for Cesium 3D Tiles "refine" property values.
- Added new capabilities to `Connection` in `CesiumIonClient`:
  - The `tokens` method now uses the v2 service endpoint and allows a number of options to be specified.
  - Added a `token` method to allow details of a single token to be retrieved.
  - Added `nextPage` and `previousPage` methods to allow paging through tokens.
  - Added `modifyToken` method.
  - Added static `getIdFromToken` method to obtain a token ID from a given token value.
- Added `loadErrorCallback` to `TilesetOptions` and `RasterOverlayOptions`. This callback is invoked when the `Tileset` or `RasterOverlay` encounter a load error, allowing the error to be handled by application code.
- Enable `IntrusivePointer<T>` to be converted to `IntrusivePointer<U>` if U is a base class of T.

##### Fixes :wrench:

- Fixes a bug where `notifyTileDoneLoading` was not called when encountering Ion responses that can't be parsed.
- Fixed a bug that prevented a continuation attached to a `SharedFuture` from returning a `Future` itself.
- Fixed incorrect child subtree index calculation in implicit tiles.
- Fixed `computeDistanceSquaredToPosition` in `BoundingSphere`.

### v0.11.0 - 2022-01-03

##### Breaking Changes :mega:

- The `CesiumGltfReader` project now uses the `CesiumGltfReader` namespace instead of the `CesiumGltf` namespace.
- The `CesiumGltfWriter` project now uses the `CesiumGltfWriter` namespace instead of the `CesiumGltf` namespace.
- The `Cesium3DTilesReader` project now uses the `Cesium3DTilesReader` namespace instead of the `Cesium3DTiles` namespace.

##### Additions :tada:

- Added `Cesium3DTilesWriter` library.

##### Fixes :wrench:

- Fixed a bug in `QuadtreeRasterOverlayTileProvider` that caused incorrect level-of-detail selection for overlays that use a global (or otherwise large) tiling scheme but have non-global (or otherwise smaller) coverage.

### v0.10.0 - 2021-12-01

##### Breaking Changes :mega:

- `QuadtreeRasterOverlayTileProvider::computeLevelFromGeometricError` has been removed. `computeLevelFromTargetScreenPixels` may be useful as a replacement.
- The constructor of `RasterOverlayTileProvider` now requires a coverage rectangle.
- `RasterOverlayTileProvider::getTile` now takes a `targetScreenPixels` instead of a `targetGeometricError`.
- The constructor of `RasterMappedTo3DTile` now requires a texture coordinate index.
- The constructor of `RasterOverlayTile` now takes a `targetScreenPixels` instead of a `targetGeometricError`. And the corresponding `getTargetGeometricError` has been removed.
- Removed `TileContentLoadResult::rasterOverlayProjections`. This field is now found in the `overlayDetails`.
- Removed `obtainGlobeRectangle` from `TileUtilities.h`. Use `estimateGlobeRectangle` in `BoundingVolume.h` instead.
- cesium-native now uses the following options with the `glm` library:
  - `GLM_FORCE_XYZW_ONLY`
  - `GLM_FORCE_EXPLICIT_CTOR`
  - `GLM_FORCE_SIZE_T_LENGTH`

##### Additions :tada:

- Added support for the [3DTILES_implicit_tiling](https://github.com/CesiumGS/3d-tiles/tree/main/extensions/3DTILES_implicit_tiling) extension.
- Added support for the [3DTILES_bounding_volume_S2](https://github.com/CesiumGS/3d-tiles/tree/main/extensions/3DTILES_bounding_volume_S2) extension.
- Added support for raster overlays, including clipping polygons, on any 3D Tiles tileset.
- Added support for external glTF buffers and images.
- Raster overlay level-of detail is now selected using "target screen pixels" rather than the hard-to-interpret geometric error value.
- A `RasterOverlay` can now be configured with a `maximumScreenSpaceError` independent of the screen-space error used for the geometry.
- `RasterOverlay::loadTileProvider` now returns a `SharedFuture`, making it easy to attach a continuation to run when the load completes.
- Added `GltfContent::applyRtcCenter` and `applyGltfUpAxisTransform`.
- Clipping polygon edges now remain sharp even when zooming in past the available geometry detail.
- Added `DebugColorizeTilesRasterOverlay`.
- Added `BoundingRegionBuilder` to `CesiumGeospatial`.
- Added `GlobeRectangle::EMPTY` static field and `GlobeRectangle::isEmpty` method.
- Added the ability to set the coordinates of a `GlobeRectangle` after construction.

##### Fixes :wrench:

- Improved the computation of bounding regions and overlay texture coordinates from geometry, particularly for geometry that crosses the anti-meridian or touches the poles.
- Fixed a bug that would result in incorrect geometry when upsampling a glTF with a position accessor pointing to a bufferView that did not start at the beginning of its buffer.
- Fixed a problem that could cause incorrect distance computation for a degenerate bounding region that is a single point with a min/max height.
- Improved the numerical stability of `GlobeRectangle::computeCenter` and `GlobeRectangle::contains`.
- Error messages are no longer printed to the Output Log when an upsampled tile happens to have a primitive with no vertices.
- Fixed a bug that could cause memory corruption when a decoded Draco mesh was larger than indicated by the corresponding glTF accessor.
- Fixed a bug that could cause the wrong triangle indices to be used for a Draco-encoded glTF.

### v0.9.0 - 2021-11-01

##### Breaking Changes :mega:

- Changed the following properties in CesiumGltf:
  - `BufferView::target` now defaults to `std::nullopt` instead of `Target::ARRAY_BUFFER`.
  - `ClassProperty::type` now defaults to `Type::INT8` instead of empty string.
  - `ClassProperty::componentType` is now an optional string instead of a `JsonValue`.
  - `FeatureTexture::classProperty` is no longer optional, consistent with changes to the extension spec.
  - `Image::mimeType` now defaults to empty string instead of `MimeType::image_jpeg`.
  - `Sampler::magFilter` and `Sampler::minFilter` now default to `std::nullopt` instead of `MagFilter::NEAREST`.
- The version of `ExtensibleObject` in the `CesiumGltf` library and namespace has been removed. Use the one in the `CesiumUtility` library and namespace instead.
- Renamed the following glTF extension classes:
  - `KHR_draco_mesh_compression` -> `ExtensionKhrDracoMeshCompression`.
  - `MeshPrimitiveEXT_feature_metadata` -> `ExtensionMeshPrimitiveExtFeatureMetadata`
  - `ModelEXT_feature_metadata` -> `ExtensionModelExtFeatureMetadata`
- `CesiumGltf::ReaderContext` has been removed. It has been replaced with either `CesiumJsonReader::ExtensionReaderContext` or `GltfReader`.

##### Additions :tada:

- Added new `Cesium3DTiles` and `Cesium3DTilesReader` libraries. They are useful for reading and working with 3D Tiles tilesets.

##### Fixes :wrench:

- Fixed a bug that could cause crashes or incorrect behavior when using raster overlays.
- Fixed a bug that caused 3D Tiles content to fail to load when the status code was zero. This code is used by libcurl for successful read of `file://` URLs, so the bug prevented loading from such URLs in some environments.
- Errors and warnings that occur while loading glTF textures are now include in the model load errors and warnings.
- Fixes how `generate-classes` deals with reserved C++ keywords. Property names that are C++ keywords should be appended with "Property" as was already done,
but when parsing JSONs the original property name string should be used.

### v0.8.0 - 2021-10-01

##### Breaking Changes :mega:

- glTF enums are now represented in CesiumGltf as their underlying type (int32 or string) rather than as an enum class.
- Tile content loaders now return a `Future`, which allows them to be asynchronous and make further network requests.

##### Fixes :wrench:

- Fixed a bug that caused the `RTC_CENTER` semantic in a B3DM feature table to be ignored if any of the values happened to be integers rather than floating-point numbers. This caused these tiles to render in the wrong location.

### v0.7.2 - 2021-09-14

##### Fixes :wrench:

- Fixed a bug where the "forbidHoles" option was not working with raster overlays and external tilesets.

### v0.7.1 - 2021-09-14

##### Fixes :wrench:

- Fixed a bug introduced in v0.7.0 where credits from a `QuadtreeRasterOverlayTileProvider` were not collected and reported.
- Fixed a bug where disabling frustum culling caused external tilesets to not load.

### v0.7.0 - 2021-09-01

##### Breaking Changes :mega:

- Renamed the `Cesium3DTiles` namespace and library to `Cesium3DTilesSelection`.
- Deleted `Cesium3DTilesSelection::Gltf` and moved functionality into `CesiumGltf::Model`.
- Renamed `Rectangle::intersect` and `GlobeRectangle::intersect` to `computeIntersection`.
- `RasterOverlay` and derived classes now require a `name` parameter to their constructors.
- Changed the type of texture coordinate IDs used in the raster overlay system from `uint32_t` to `int32_t`.
- `RasterOverlayTileProvider` is no longer quadtree-oriented. Instead, it requires derived classes to provide an image for a particular requested rectangle and geometric error. Classes that previously derived from `RasterOverlayTileProvider` should now derive from `QuadtreeRasterOverlayTileProvider` and implement `loadQuadtreeTileImage` instead of `loadTileImage`.
- Removed `TilesetOptions::enableWaterMask`, which didn't have any effect anyway. `TilesetContentOptions::enableWaterMask` still exists and works.

##### Additions :tada:

- Added `Future<T>::isReady`.
- Added `Future<T>::share`, which returns a `SharedFuture<T>` and allows multiple continuations to be attached.
- Added an option in `TilesetOptions::ContentOptions` to generate smooth normals when the original glTFs were missing normals.
- Added `ImageManipulation` class to `CesiumGltfReader`.
- Added `Math::roundUp` and `Math::roundDown`.
- Added `Rectangle::computeUnion`.

##### Fixes :wrench:

- Fixed a bug that caused CesiumGltfWriter to write a material's normal texture info into a property named `normalTextureInfo` rather than `normalTexture`.
- Fixed a bug in `TileMapServiceRasterOverlay` that caused it to show only the lowest resolution tiles if missing a `tilemapresource.xml` file.

### v0.6.0 - 2021-08-02

##### Breaking Changes :mega:

- `Future<T>::wait` now returns the resolved value and throws if the Future rejected, rather than returning a `std::variant` and slicing the exception to `std::exception`.
- `Tileset::updateView` and `Tileset::updateViewOffline` now take `std::vector<ViewState>` instead of a single `ViewState`.

##### Additions :tada:

- Added support for the `EXT_feature_metadata` glTF extension.
- Added automatic conversion of the B3DM batch table to the `EXT_feature_metadata` extension.
- Added `CESIUM_COVERAGE_ENABLED` option to the build system.
- Added `AsyncSystem::dispatchOneMainThreadTask` to dispatch a single task, rather than all the tasks that are waiting.
- Added `AsyncSystem::createPromise` to create a Promise directly, rather than via a callback as in `AsyncSystem::createFuture`.
- Added `AsyncSystem::catchImmediately` to catch a Future rejection immediately in any thread.
- Added `AsyncSystem::all` to create a Future that resolves when a list of Futures resolve.
- Added support for multiple frustums in the `Tileset` selection algorithm.

##### Fixes :wrench:

- Fixed a bug that prevented `.then` functions from being used on a `Future<void>` when CESIUM_TRACING_ENABLED was ON.

### v0.5.0 - 2021-07-01

##### Breaking Changes :mega:

- `TilesetExternals` now has an `AsyncSystem` instead of a shared pointer to an `ITaskProcessor`.

##### Additions :tada:

- Added a performance tracing framework via `CESIUM_TRACE_*` macros.
- Added `Future<T>::thenImmediately`.
- Added `AsyncSystem::createThreadPool` and `Future<T>::thenInThreadPool`.
- `Future<T>::thenInWorkerThread` and `Future<T>::thenInMainThread` now arrange for their continuations to be executed immediately when the Future is resolved, if the Future is resolved in the correct thread.
- Moved all request cache database access to a dedicated thread, in order to free up worker threads for parallelizable work.

### v0.4.0 - 2021-06-01

##### Additions :tada:

- Added `Cesium3DTiles::TileIdUtilities` with a `createTileIdString` function to create logging/debugging strings for `TileID` objects.
- Accessing the same Bing Maps layer multiple times in a single application run now reuses the same Bing Maps session instead of starting a new one each time.
- Added a configure-time build option, `PRIVATE_CESIUM_SQLITE`, to rename all `sqlite3*` symbols to `cesium_sqlite3*`.

##### Fixes :wrench:

- Matched draco's decoded indices to gltf primitive if indices attribute does not match with the decompressed indices.
- `createAccessorView` now creates an (invalid) `AccessorView` with a standard numeric type on error, rather than creating `AccessorView<nullptr_t>`. This makes it easier to use a simple lambda as the callback.
- Disabled `HTTPLIB_USE_ZLIB_IF_AVAILABLE` and `HTTPLIB_USE_OPENSSL_IF_AVAILABLE` because these libraries are not required for our use for cpp-httplib and they cause problems on some systems.

### v0.3.1 - 2021-05-13

##### Fixes :wrench:

- Fixed a memory leak when loading textures from a glTF model.
- Fixed a use-after-free bug that could cause a crash when destroying a `RasterOverlay`.

### v0.3.0 - 2021-05-03

##### Breaking Changes :mega:

- Converted `magic_enum` / `CodeCoverage.cmake` dependencies to external submodules.
- Replaced `CesiumGltf::WriteFlags` bitmask with `CesiumGltf::WriteModelOptions` struct.
  `CesiumGltf::writeModelAsEmbeddedBytes` and `CesiumGltf::writeModelAndExternalfiles`
  now use this struct for configuration.
- Removed all exceptions in `WriterException.h`, warnings / errors are now reported in
  `WriteModelResult`, which is returned from `CesiumGltf::writeModelAsEmbeddedBytes` and
  `CesiumGltf::writeModelAndExternalFiles` instead.

##### Additions :tada:

- Added support for loading the water mask from quantized-mesh terrain tiles.

##### Fixes :wrench:

- Let a tile be renderable if all its raster overlays are ready, even if some are still loading.

### v0.2.0 - 2021-04-19

##### Breaking Changes :mega:

- Moved `JsonValue` from the `CesiumGltf` library to the `CesiumUtility` library and changes some of its methods.
- Renamed `CesiumGltf::Reader` to `CesiumGltf::GltfReader`.
- Made the `readModel` and `readImage` methods on `GltfReader` instance methods instead of static methods.

##### Additions :tada:

- Added `CesiumGltfWriter` library.
- Added `CesiumJsonReader` library.
- Added diagnostic details to error messages for invalid glTF inputs.
- Added diagnostic details to error messages for failed OAuth2 authorization with `CesiumIonClient::Connection`.
- Added an `Axis` enum and `AxisTransforms` class for coordinate system transforms
- Added support for the legacy `gltfUpVector` string property in the `asset` part of tilesets. The up vector is read and passed as an `Axis` in the `extras["gltfUpVector"]` property, so that receivers may rotate the glTF model's up-vector to match the Z-up convention of 3D Tiles.
- Unknown glTF extensions are now deserialized as a `JsonValue`. Previously, they were ignored.
- Added the ability to register glTF extensions for deserialization using `GltReader::registerExtension`.
- Added `GltfReader::setExtensionState`, which can be used to request that an extension not be deserialized or that it be deserialized as a `JsonValue` even though a statically-typed class is available for the extension.

##### Fixes :wrench:

- Gave glTFs created from quantized-mesh terrain tiles a more sensible material with a `metallicFactor` of 0.0 and a `roughnessFactor` of 1.0. Previously the default glTF material was used, which has a `metallicFactor` of 1.0, leading to an undesirable appearance.
- Reported zero-length images as non-errors as `BingMapsRasterOverlay` purposely requests that the Bing servers return a zero-length image for non-existent tiles.
- 3D Tiles geometric error is now scaled by the tile's transform.
- Fixed a bug that that caused a 3D Tiles tile to fail to refine when any of its children had an unsupported type of content.

### v0.1.0 - 2021-03-30

- Initial release.<|MERGE_RESOLUTION|>--- conflicted
+++ resolved
@@ -4,11 +4,8 @@
 
 ##### Additions :tada:
 
-<<<<<<< HEAD
 - Added `computeTransformationToAnotherLocal` method to `LocalHorizontalCoordinateSystem`.
-=======
 - Added support for the `KHR_materials_variants` extension to the glTF reader and writer.
->>>>>>> 88c4ad3a
 
 ### v0.24.0 - 2023-05-01
 
