# Change Log

### ? - ?

##### Additions :tada:

<<<<<<< HEAD
- Added `getOrientedBoundingBoxFromBoundingVolume` to the `Cesium3DTilesSelection` namespace.
- Added `transform` and `toAxisAligned` methods to `OrientedBoundingBox`.

##### Fixes :wrench:

- Fixed a bug that caused the `center` field of `AxisAlignedBox` to be incorrect.
=======
- Switched to `libjpeg-turbo` instead of `stb` for faster jpeg decoding.
- Added `getNumberOfTilesLoaded` method to `Tileset`.
- Changed how `TilesetOptions::forbidHoles` works so that it loads much more quickly, while still guaranteeing there are no holes in the tileset.
- Added `frameNumber` property to `ViewUpdateResult`.
- Added getters for the `stride` and `data` fields of `AccesorView`.
>>>>>>> fb7309fc

### v0.22.1 - 2023-03-06

##### Fixes :wrench:

- Fixed a crash that could occur when a batch table property had fewer values than the model had features.

### v0.22.0 - 2023-03-01

##### Breaking Changes :mega:

- Renamed `CesiumGeometry::AxisTransforms` to simply `Transforms`.
- Renamed `CesiumGeospatial::Transforms` to `GlobeTransforms`.

##### Additions :tada:

- Added `GlobeAnchor`, making it easy to define a coordinate system that anchors an object to the globe and maintains it as the object moves or as the local coordinate system it is defined in changes.
- Added support for loading tilesets with `pnts` content. Point clouds are converted to `glTF`s with a single `POINTS` primitive, while batch tables are converted to `EXT_feature_metadata`.
- Added `createTranslationRotationScaleMatrix` and `computeTranslationRotationScaleFromMatrix` methods to `CesiumGeometry::Transforms`.
- Added `CesiumUtility::AttributeCompression` for encoding and decoding vertex attributes in different formats.

##### Fixes :wrench:

- Fixed a bug that could cause holes to appear in a tileset, even with frustum culling disabled, when the tileset includes some empty tiles with a geometric error greater than their parent's.

### v0.21.3 - 2023-02-01

##### Fixes :wrench:

- Fixed a bug that could prevent loading in tilesets that are additively-refined and have external tilesets, such as Cesium OSM Buildings.
- Fixed a bug that could cause parent tiles to be incorrectly culled in tilesets with additive ("ADD") refinement. This could cause geometry to disappear when moving in closer, or fail to appear at all.
- When unloading tile content, raster overlay tiles are now detached from geometry tiles _before_ the geometry tile content is unloaded.
- Added missing `#include <string>` in generated glTF and 3D Tiles header files.
- Replaced `std::sprintf` with `std::snprintf`, fixing a warning-as-error in newer versions of Xcode.
- Upgraded tinyxml2 [from commit 1aeb57d26bc303d5cfa1a9ff2a331df7ba278656 to commit e05956094c27117f989d22f25b75633123d72a83](https://github.com/leethomason/tinyxml2/compare/1aeb57d26bc303d5cfa1a9ff2a331df7ba278656...e05956094c27117f989d22f25b75633123d72a83).

### v0.21.2 - 2022-12-09

##### Additions :tada:

- Added the ability to specify the endpoint URL of the Cesium ion API when constructing an `IonRasterOverlay`.

##### Fixes :wrench:

- Removed the logged warning about the use of the `gltfUpAxis` property in a 3D Tiles tileset.json. While not technically spec-compliant, this property is quite common and we are not going to remove support for it anytime soon.

### v0.21.1 - 2022-12-02

##### Fixes :wrench:

- Fixed a bug that could cause an assertion failure - and on rare occasions a more serious problem - when creating a tile provider for a `TileMapServiceRasterOverlay` or a `WebMapServiceRasterOverlay`.

### v0.21.0 - 2022-11-01

##### Breaking Changes :mega:

- On `IPrepareRendererResources`, the `image` parameter passed to `prepareRasterInLoadThread` and the `rasterTile` parameter passed to `prepareRasterInMainThread` are no longer const. These methods are now allowed to modify the parameters during load.
- `IPrepareRendererResources::prepareInLoadThread` now takes a `TileLoadResult` and returns a `Future<TileLoadResultAndRenderResources>`, allowing it to work asynchronously rather than just blocking a worker thread until it is finished.
- `RasterOverlay::createTileProvider` now takes the owner pointer as an `IntrusivePointer` instead of a raw pointer, and returns a future that resolves to a `RasterOverlay::CreateTileProviderResult`.

##### Additions :tada:

- Added `mainThreadLoadingTimeLimit` and `tileCacheUnloadTimeLimit` properties to `TilesetOptions`, allowing a limit to be placed on how much time is spent loading and unloading tiles per frame.
- Added `GltfReader::generateMipMaps` method.
- Added the `getImage` method to `RasterOverlayTile`.
- Added `LocalHorizontalCoordinateSystem`, which is used to create convenient right- or left-handeded coordinate systems with an origin at a point on the globe.

##### Fixes :wrench:

- Fixed a bug that could cause a crash when adding raster overlays to sparse tilesets and zooming close enough to cause them to be upsampled.

### v0.20.0 - 2022-10-03

##### Breaking Changes :mega:

- `TileRenderContent::lodTransitionPercentage` now always goes from 0.0 --> 1.0 regardless of if the tile is fading in or out.
- Added a new parameter to `IPrepareRendererResources::prepareInLoadThread`, `rendererOptions`,  to allow passing arbitrary data from the renderer.

##### Fixes :wrench:

- In `CesiumGltfWriter`, `accessor.byteOffset` and `bufferView.byteOffset` are no longer written if the value is 0. This fixes validation errors for accessors that don't have buffer views, e.g. attributes that are Draco compressed.
- Fixed a bug where failed tiles don't clean up any raster overlay tiles that are mapped to them, and therefore cannot be rendered as empty tiles.
- Fixed a bug that prevented access to Cesium Ion assets by using expired Access Tokens.

### v0.19.0 - 2022-09-01

##### Breaking Changes :mega:

- `RasterOverlayCollection` no longer accepts a `Tileset` in its constructor. Instead, it now accepts a `Tile::LoadedLinkList` and a `TilesetExternals`.
- Removed `TileContext`. It has been replaced by the `TilesetContentLoader` interface.
- Removed `TileContentFactory`. Instead, conversions of various types to glTF can be registered with `GltfConverters`.
- Removed `TileContentLoadInput`. It has been replaced by `TileLoadInput` and `TilesetContentLoader`.
- Removed `TileContentLoadResult`. It has been replaced by `TileContent`.
- Removed `TileContentLoader`. It has been replaced by `TilesetContentLoader` and `GltfConverters`.
- Removed `ImplicitTraversal`. It has been replaced by `TilesetContentLoader` and `GltfConverters`.
- Removed many methods from the `Cesium3DTilesSelection::Tileset` class: `getUrl()`, `getIonAssetID()`, `getIonAssetToken()`, `notifyTileStartLoading`, `notifyTileDoneLoading()`, `notifyTileUnloading()`, `loadTilesFromJson()`, `requestTileContent()`,  `requestAvailabilitySubtree()`, `addContext()`, and `getGltfUpAxis()`. Most of these were already not recommended for use outside of cesium-native.
- Removed many methods from the `Cesium3DTilesSelection::Tile` class: `getTileset()`, `getContext()`, `setContext()`, `getContent()`, `setEmptyContent()`, `getRendererResources()`, `setState()`, `loadContent()`, `processLoadedContent()`, `unloadContent()`, `update()`, and `markPermanentlyFailed()`. Most of these were already not recommended for use outside of cesium-native.

##### Additions :tada:

- Quantized-mesh terrain and implicit octree and quadtree tilesets can now skip levels-of-detail when traversing, so the correct detail is loaded more quickly.
- Added new options to `TilesetOptions` supporting smooth transitions between tiles at different levels-of-detail. A tile's transition percentage can be retrieved from `TileRenderContent::lodTransitionPercentage`.
- Added support for loading WebP images inside glTFs and raster overlays. WebP textures can be provided directly in a glTF texture or in the `EXT_texture_webp` extension.
- Added support for `KHR_texture_transform` to `CesiumGltf`, `CesiumGltfReader`, and `CesiumGltfWriter`
- `Tileset` can be constructed with a `TilesetContentLoader` and a root `Tile` for loading and rendering different 3D Tile-like formats or creating a procedural tileset.

##### Fixes :wrench:

- Fixed a bug where the Raster Overlay passed to the `loadErrorCallback` would not be the one that the user created, but instead an aggregated overlay that was created internally.

### v0.18.1 - 2022-08-04

##### Fixes :wrench:

- Fixed a bug in `SqliteCache` where the last access time of resources was not updated correctly, sometimes causing more recently used resources to be evicted from the cache before less recently used ones.

### v0.18.0 - 2022-08-01

##### Breaking Changes :mega:

- Removed support for 3D Tiles Next extensions in `TilesetWriter` and `TilesetReader` that have been promoted to core in 3D Tiles 1.1
  - [3DTILES_multiple_contents](https://github.com/CesiumGS/3d-tiles/tree/main/extensions/3DTILES_multiple_contents)
  - [3DTILES_implicit_tiling](https://github.com/CesiumGS/3d-tiles/tree/main/extensions/3DTILES_implicit_tiling)
  - [3DTILES_metadata](https://github.com/CesiumGS/3d-tiles/tree/main/extensions/3DTILES_metadata)
  - [3DTILES_content_gltf](https://github.com/CesiumGS/3d-tiles/tree/main/extensions/3DTILES_content_gltf)
- Removed the `getSupportsRasterOverlays` from `Tileset` because the property is no longer relevant now that all tilesets support raster overlays.

##### Additions :tada:

- Added support for [3D Tiles 1.1](https://github.com/CesiumGS/3d-tiles/pull/666) in `TilesetWriter` and `TilesetReader`.
- Added a `TileOcclusionRendererProxyPool` to `TilesetExternals`. If a renderer implements and provides this interface, the tile occlusion information is used to avoid refining parent tiles that are completely occluded, reducing the number of tiles loaded.
- `Tileset` can now estimate the percentage of the tiles for the current view that have been loaded by calling the `computeLoadProgress` method.
- Enabled loading Tile Map Service (TMS) URLs that do not have a file named "tilemapresource.xml", such as from GeoServer.
- Added support for Tile Map Service documents that use the "local" profile when the SRS is mercator or geodetic.

### v0.17.0 - 2022-07-01

##### Fixes :wrench:
- Fixed crash when parsing an empty copyright string in the glTF model.

### v0.16.0 - 2022-06-01

##### Additions :tada:

- Added option to the `RasterizedPolygonsOverlay` to invert the selection, so everything outside the polygons gets rasterized instead of inside.
- The `RasterizedPolygonsTileExcluder` excludes tiles outside the selection instead of inside when given an inverted `RasterizedPolygonsOverlay`.
- Tiles are now upsampled using the projection of the first raster overlay in the list with more detail.

##### Fixes :wrench:

- For consistency with CesiumJS and compatibility with third-party terrain tilers widely used in the community, the `bounds` property of the `layer.json` file of a quantized-mesh terrain tileset is now ignored, and the terrain is assumed to cover the entire globe.

### v0.15.2 - 2022-05-13

##### Fixes :wrench:

- Fixed a bug where upsampled quadtree tiles could have siblings with mismatching projections.

In addition to the above, this release updates the following third-party libraries used by cesium-native:
- `cpp-httplib` to v0.10.3 ([changes](https://github.com/yhirose/cpp-httplib/compare/c7486ead96dad647b9783941722b5944ac1aaefa...d73395e1dc652465fa9524266cd26ad57365491f))
- `draco` to v1.5.2 ([changes](https://github.com/google/draco/compare/9bf5d2e4833d445acc85eb95da42d715d3711c6f...bd1e8de7dd0596c2cbe5929cbe1f5d2257cd33db))
- `earcut` to v2.2.3 ([changes](https://github.com/mapbox/earcut.hpp/compare/6d18edf0ce046023a7cb55e69c4cd9ba90e2c716...b28acde132cdb8e0ef536a96ca7ada8a651f9169))
- `PicoSHA2` to commit `1677374f23352716fc52183255a40c1b8e1d53eb` ([changes](https://github.com/okdshin/PicoSHA2/compare/b699e6c900be6e00152db5a3d123c1db42ea13d0...1677374f23352716fc52183255a40c1b8e1d53eb))
- `rapidjson` to commit `fcb23c2dbf561ec0798529be4f66394d3e4996d8` ([changes](https://github.com/Tencent/rapidjson/compare/fd3dc29a5c2852df569e1ea81dbde2c412ac5051...fcb23c2dbf561ec0798529be4f66394d3e4996d8))
- `spdlog` to v1.10.0 ([changes](https://github.com/gabime/spdlog/compare/cbe9448650176797739dbab13961ef4c07f4290f...76fb40d95455f249bd70824ecfcae7a8f0930fa3))
- `stb` to commit `af1a5bc352164740c1cc1354942b1c6b72eacb8a` ([changes](https://github.com/nothings/stb/compare/b42009b3b9d4ca35bc703f5310eedc74f584be58...af1a5bc352164740c1cc1354942b1c6b72eacb8a))
- `uriparser` to v0.9.6 ([changes](https://github.com/uriparser/uriparser/compare/e8a338e0c65fd875a46067d711750e4c13e044e7...24df44b74753017acfaec4b3a30097a8a2ae1ae1))

### v0.15.1 - 2022-05-05

##### Fixes :wrench:

- Fixed a bug that could cause tiles in external tilesets to fail to load.

### v0.15.0 - 2022-05-02

##### Additions :tada:

- Improved the load performance when `TilesetOptions::forbidHoles` is enabled by only loading child tiles when their parent does not meet the necessary screen-space error requirement.
- Added support for loading availability metadata from quantized-mesh layer.json. Previously, only availability embedded in terrain tiles was used.
- Added support for quantized-mesh terrain tilesets that specify a parent layer.
- Added support for metadata from the `3DTILES_batch_table_hierarchy` extension.

##### Fixes :wrench:

- Fixed a bug that could cause the same tiles to be continually loaded and unloaded when `TilesetOptions::forbidHoles` was enabled.
- Fixed a bug that could sometimes cause tilesets to fail to show their full detail when making changes to raster overlays.
- Fixed a bug that could cause holes even with `TilesetOptions::forbidHoles` enabled, particularly when using external tilesets.
- Tiles will no longer be selected to render when they have no content and they have a higher "geometric error" than their parent. In previous versions, this situation could briefly lead to holes while the children of such tiles loaded.
- Fixed a bug where `IPrepareRendererResources::prepareInMainThread` was called on a `Tile` before that `Tile` was updated with loaded content.
- Fixed a bug where getting bad data from the SQLite request cache could cause a crash. If the SQLite database is corrupt, it will now be deleted and recreated.

### v0.14.1 - 2022-04-14

##### Fixes :wrench:

- Fixed a crash caused by using an aggregated overlay of `IonRasterOverlay` after it is freed.
- Fix a bug introduced in v0.14.0 that caused Tile Map Service (TMS) overlays from Cesium ion to fail to load.

### v0.14.0 - 2022-04-01

##### Breaking Changes :mega:

- Added a new parameter, `rendererOptions`, to `IPrepareRendererResources::prepareRasterInLoadThread`.
- Changed the type of Cesium ion asset IDs from `uint32_t` to `int64_t`.
- Various changes in the `Cesium3DTiles`, `Cesium3DTilesReader`, and `Cesium3DTilesWriter` namespaces to match the evolving 3D Tiles Next specifications.
- Removed `getTextureCoordinateIndex` from `FeatureIDTextureView` and `FeatureTexturePropertyView`. Use `getTextureCoordinateAttributeId` instead.

##### Additions :tada:

- Added `WebMapServiceRasterOverlay` to pull raster overlays from a WMS server.
- Added support for the following glTF extensions to `CesiumGltf`, `CesiumGltfReader`, and `CesiumGltfWriter`:
  - `EXT_instance_features`
  - `EXT_structural_metadata`
  - `MAXAR_mesh_variants`
- Added an in-memory cache for Cesium ion asset endpoint responses in order to avoid repeated requests.
- Added `ScopeGuard` class to automatically a execute function when exiting a scope.
- The glTF `copyright` property, if present, is now included in the credits that `Tileset` adds to the `CreditSystem`. If the `copyright` has multiple parts separate by semicolons, these are treated as separate credits.
- Credits reported by `CreditSystem::getCreditsToShowThisFrame` are now sorted based on the number of occurrences, with the most common credits first.
- `Tileset` and `RasterOverlay` credits can now be shown on the screen, rather than in a separate credit popup.
- Added `FeatureTexturePropertyView::getSwizzle` method.
- Added `IsMetadataArray` template to check if a type is a `MetadataArrayView`.
- Added a `rendererOptions` property to `RasterOverlayOptions` to pass arbitrary data to `prepareRasterInLoadThread`.
- Added `Uri::escape`.

##### Fixes :wrench:

- Fixed an issue that could lead to compilation failures when passing an lvalue reference to `Promise::resolve()`.
- Fixed upsampling for `EXT_feature_metadata` feature tables.
- Fixed a bug that could cause the size of external images to be accounted for incorrectly when tracking the number of bytes loaded for caching purposes.
- Fixed a bug that prevented tiles from loading when "Forbid Holes" option was enabled.

### v0.13.0 - 2022-03-01

##### Breaking Changes :mega:

- Renamed constants in `CesiumUtility::Math` to use PascalCase instead of SCREAMING_SNAKE_CASE.

##### Additions :tada:

- Added support for the `CESIUM_RTC` and `KHR_texture_basisu` glTF extensions.
- Added support for 3D Tiles that do not have a geometric error, improving compatibility with tilesets that don't quite match the 3D Tiles spec.
- Exposed the Cesium ion endpoint URL as a parameter on tilesets and raster overlays.
- `TilesetOptions` and `RasterOverlayOptions` each have a new option to report which compressed textured formats are supported on the client platform. Ideal formats amongst the available ones are picked for each KTX2 texture that is later encountered.
- The `ImageCesium` class nows convey which GPU pixel compression format (if any) is used. This informs what to expect in the image's pixel buffer.
- The `ImageCesium` class can now contain pre-computed mipmaps, if they exist. In that case, all the mips will be in the pixel buffer and the delineation between each mip will be described in `ImageCesium::mipPositions`.
- Tileset content with the known file extensions ".gltf", ".glb", and ".terrain" can now be loaded even if the Content-Type is incorrect. This is especially helpful for loading tilesets from `file:` URLs.
- Created tighter fitting bounding volumes for terrain tiles by excluding skirt vertices.

##### Fixes :wrench:

- Fixed bug that could cause properties types in a B3DM Batch Table to be deduced incorrectly, leading to a crash when accessing property values.
- Fixed a bug where implicit tiles were not receiving the root transform and so could sometimes end up in the wrong place.

### v0.12.0 - 2022-02-01

##### Breaking Changes :mega:

- Renamed `IAssetAccessor::requestAsset` to `get`.
- Renamed `IAssetAccessor::post` to `request` and added a new parameter in the second position to specify the HTTP verb to use.
- `Token` in `CesiumIonClient` has been updated to match Cesium ion's v2 REST API endpoint, so several fields have been renamed. The `tokens` method also now returns future that resolves to a `TokenList` instead of a plain vector of `Token` instances.
- Renamed `GltfReader::readModel`, `ModelReaderResult`, and `ReadModelOptions` to `GltfReader::readGltf`, `GltfReaderResult`, and `GltfReaderOptions` respectively.
- Removed `writeModelAsEmbeddedBytes`, `writeModelAndExternalFiles`, `WriteModelResult`, `WriteModelOptions`, and `WriteGLTFCallback`. Use `GltfWriter::writeGltf`, `GltfWriter::writeGlb`, `GltfWriterResult`, and `GltfWriterOptions` instead.

##### Additions :tada:

- Added `TilesetWriterOptions` for serializing tileset JSON.
- Added support for the following extensions in `GltfWriter` and `GltfReader`:
  - [KHR_materials_unlit](https://github.com/KhronosGroup/glTF/tree/main/extensions/2.0/Khronos/KHR_materials_unlit)
  - [EXT_mesh_gpu_instancing](https://github.com/KhronosGroup/glTF/tree/main/extensions/2.0/Vendor/EXT_mesh_gpu_instancing)
  - [EXT_meshopt_compression](https://github.com/KhronosGroup/glTF/tree/main/extensions/2.0/Vendor/EXT_meshopt_compression)
  - [EXT_mesh_features](https://github.com/CesiumGS/glTF/tree/3d-tiles-next/extensions/2.0/Vendor/EXT_mesh_features)
  - [CESIUM_tile_edges](https://github.com/CesiumGS/glTF/pull/47)
- Added support for the following extensions in `TilesetWriter` and `TilesetReader`:
  - [3DTILES_multiple_contents](https://github.com/CesiumGS/3d-tiles/tree/main/extensions/3DTILES_multiple_contents)
  - [3DTILES_implicit_tiling](https://github.com/CesiumGS/3d-tiles/tree/main/extensions/3DTILES_implicit_tiling)
  - [3DTILES_metadata](https://github.com/CesiumGS/3d-tiles/tree/main/extensions/3DTILES_metadata)
- Added `SubtreeWriter` and `SubtreeReader` for serializing and deserializing the subtree format in [3DTILES_implicit_tiling](https://github.com/CesiumGS/3d-tiles/tree/main/extensions/3DTILES_implicit_tiling).
- Added `SchemaWriter` and `SchemaReader` for serializing and deserializing schemas in [EXT_mesh_features](https://github.com/CesiumGS/glTF/tree/3d-tiles-next/extensions/2.0/Vendor/EXT_mesh_features) and [3DTILES_metadata](https://github.com/CesiumGS/3d-tiles/tree/main/extensions/3DTILES_metadata).
- Added `hasExtension` to `ExtensibleObject`.
- Added `CESIUM_TESTS_ENABLED` option to the build system.
- Added support in the JSON reader for reading doubles with no fractional value as integers.
- Added case-insensitive comparison for Cesium 3D Tiles "refine" property values.
- Added new capabilities to `Connection` in `CesiumIonClient`:
  - The `tokens` method now uses the v2 service endpoint and allows a number of options to be specified.
  - Added a `token` method to allow details of a single token to be retrieved.
  - Added `nextPage` and `previousPage` methods to allow paging through tokens.
  - Added `modifyToken` method.
  - Added static `getIdFromToken` method to obtain a token ID from a given token value.
- Added `loadErrorCallback` to `TilesetOptions` and `RasterOverlayOptions`. This callback is invoked when the `Tileset` or `RasterOverlay` encounter a load error, allowing the error to be handled by application code.
- Enable `IntrusivePointer<T>` to be converted to `IntrusivePointer<U>` if U is a base class of T.

##### Fixes :wrench:

- Fixes a bug where `notifyTileDoneLoading` was not called when encountering Ion responses that can't be parsed.
- Fixed a bug that prevented a continuation attached to a `SharedFuture` from returning a `Future` itself.
- Fixed incorrect child subtree index calculation in implicit tiles.
- Fixed `computeDistanceSquaredToPosition` in `BoundingSphere`.

### v0.11.0 - 2022-01-03

##### Breaking Changes :mega:

- The `CesiumGltfReader` project now uses the `CesiumGltfReader` namespace instead of the `CesiumGltf` namespace.
- The `CesiumGltfWriter` project now uses the `CesiumGltfWriter` namespace instead of the `CesiumGltf` namespace.
- The `Cesium3DTilesReader` project now uses the `Cesium3DTilesReader` namespace instead of the `Cesium3DTiles` namespace.

##### Additions :tada:

- Added `Cesium3DTilesWriter` library.

##### Fixes :wrench:

- Fixed a bug in `QuadtreeRasterOverlayTileProvider` that caused incorrect level-of-detail selection for overlays that use a global (or otherwise large) tiling scheme but have non-global (or otherwise smaller) coverage.

### v0.10.0 - 2021-12-01

##### Breaking Changes :mega:

- `QuadtreeRasterOverlayTileProvider::computeLevelFromGeometricError` has been removed. `computeLevelFromTargetScreenPixels` may be useful as a replacement.
- The constructor of `RasterOverlayTileProvider` now requires a coverage rectangle.
- `RasterOverlayTileProvider::getTile` now takes a `targetScreenPixels` instead of a `targetGeometricError`.
- The constructor of `RasterMappedTo3DTile` now requires a texture coordinate index.
- The constructor of `RasterOverlayTile` now takes a `targetScreenPixels` instead of a `targetGeometricError`. And the corresponding `getTargetGeometricError` has been removed.
- Removed `TileContentLoadResult::rasterOverlayProjections`. This field is now found in the `overlayDetails`.
- Removed `obtainGlobeRectangle` from `TileUtilities.h`. Use `estimateGlobeRectangle` in `BoundingVolume.h` instead.
- cesium-native now uses the following options with the `glm` library:
  - `GLM_FORCE_XYZW_ONLY`
  - `GLM_FORCE_EXPLICIT_CTOR`
  - `GLM_FORCE_SIZE_T_LENGTH`

##### Additions :tada:

- Added support for the [3DTILES_implicit_tiling](https://github.com/CesiumGS/3d-tiles/tree/main/extensions/3DTILES_implicit_tiling) extension.
- Added support for the [3DTILES_bounding_volume_S2](https://github.com/CesiumGS/3d-tiles/tree/main/extensions/3DTILES_bounding_volume_S2) extension.
- Added support for raster overlays, including clipping polygons, on any 3D Tiles tileset.
- Added support for external glTF buffers and images.
- Raster overlay level-of detail is now selected using "target screen pixels" rather than the hard-to-interpret geometric error value.
- A `RasterOverlay` can now be configured with a `maximumScreenSpaceError` independent of the screen-space error used for the geometry.
- `RasterOverlay::loadTileProvider` now returns a `SharedFuture`, making it easy to attach a continuation to run when the load completes.
- Added `GltfContent::applyRtcCenter` and `applyGltfUpAxisTransform`.
- Clipping polygon edges now remain sharp even when zooming in past the available geometry detail.
- Added `DebugColorizeTilesRasterOverlay`.
- Added `BoundingRegionBuilder` to `CesiumGeospatial`.
- Added `GlobeRectangle::EMPTY` static field and `GlobeRectangle::isEmpty` method.
- Added the ability to set the coordinates of a `GlobeRectangle` after construction.

##### Fixes :wrench:

- Improved the computation of bounding regions and overlay texture coordinates from geometry, particularly for geometry that crosses the anti-meridian or touches the poles.
- Fixed a bug that would result in incorrect geometry when upsampling a glTF with a position accessor pointing to a bufferView that did not start at the beginning of its buffer.
- Fixed a problem that could cause incorrect distance computation for a degenerate bounding region that is a single point with a min/max height.
- Improved the numerical stability of `GlobeRectangle::computeCenter` and `GlobeRectangle::contains`.
- Error messages are no longer printed to the Output Log when an upsampled tile happens to have a primitive with no vertices.
- Fixed a bug that could cause memory corruption when a decoded Draco mesh was larger than indicated by the corresponding glTF accessor.
- Fixed a bug that could cause the wrong triangle indices to be used for a Draco-encoded glTF.

### v0.9.0 - 2021-11-01

##### Breaking Changes :mega:

- Changed the following properties in CesiumGltf:
  - `BufferView::target` now defaults to `std::nullopt` instead of `Target::ARRAY_BUFFER`.
  - `ClassProperty::type` now defaults to `Type::INT8` instead of empty string.
  - `ClassProperty::componentType` is now an optional string instead of a `JsonValue`.
  - `FeatureTexture::classProperty` is no longer optional, consistent with changes to the extension spec.
  - `Image::mimeType` now defaults to empty string instead of `MimeType::image_jpeg`.
  - `Sampler::magFilter` and `Sampler::minFilter` now default to `std::nullopt` instead of `MagFilter::NEAREST`.
- The version of `ExtensibleObject` in the `CesiumGltf` library and namespace has been removed. Use the one in the `CesiumUtility` library and namespace instead.
- Renamed the following glTF extension classes:
  - `KHR_draco_mesh_compression` -> `ExtensionKhrDracoMeshCompression`.
  - `MeshPrimitiveEXT_feature_metadata` -> `ExtensionMeshPrimitiveExtFeatureMetadata`
  - `ModelEXT_feature_metadata` -> `ExtensionModelExtFeatureMetadata`
- `CesiumGltf::ReaderContext` has been removed. It has been replaced with either `CesiumJsonReader::ExtensionReaderContext` or `GltfReader`.

##### Additions :tada:

- Added new `Cesium3DTiles` and `Cesium3DTilesReader` libraries. They are useful for reading and working with 3D Tiles tilesets.

##### Fixes :wrench:

- Fixed a bug that could cause crashes or incorrect behavior when using raster overlays.
- Fixed a bug that caused 3D Tiles content to fail to load when the status code was zero. This code is used by libcurl for successful read of `file://` URLs, so the bug prevented loading from such URLs in some environments.
- Errors and warnings that occur while loading glTF textures are now include in the model load errors and warnings.
- Fixes how `generate-classes` deals with reserved C++ keywords. Property names that are C++ keywords should be appended with "Property" as was already done,
but when parsing JSONs the original property name string should be used.

### v0.8.0 - 2021-10-01

##### Breaking Changes :mega:

- glTF enums are now represented in CesiumGltf as their underlying type (int32 or string) rather than as an enum class.
- Tile content loaders now return a `Future`, which allows them to be asynchronous and make further network requests.

##### Fixes :wrench:

- Fixed a bug that caused the `RTC_CENTER` semantic in a B3DM feature table to be ignored if any of the values happened to be integers rather than floating-point numbers. This caused these tiles to render in the wrong location.

### v0.7.2 - 2021-09-14

##### Fixes :wrench:

- Fixed a bug where the "forbidHoles" option was not working with raster overlays and external tilesets.

### v0.7.1 - 2021-09-14

##### Fixes :wrench:

- Fixed a bug introduced in v0.7.0 where credits from a `QuadtreeRasterOverlayTileProvider` were not collected and reported.
- Fixed a bug where disabling frustum culling caused external tilesets to not load.

### v0.7.0 - 2021-09-01

##### Breaking Changes :mega:

- Renamed the `Cesium3DTiles` namespace and library to `Cesium3DTilesSelection`.
- Deleted `Cesium3DTilesSelection::Gltf` and moved functionality into `CesiumGltf::Model`.
- Renamed `Rectangle::intersect` and `GlobeRectangle::intersect` to `computeIntersection`.
- `RasterOverlay` and derived classes now require a `name` parameter to their constructors.
- Changed the type of texture coordinate IDs used in the raster overlay system from `uint32_t` to `int32_t`.
- `RasterOverlayTileProvider` is no longer quadtree-oriented. Instead, it requires derived classes to provide an image for a particular requested rectangle and geometric error. Classes that previously derived from `RasterOverlayTileProvider` should now derive from `QuadtreeRasterOverlayTileProvider` and implement `loadQuadtreeTileImage` instead of `loadTileImage`.
- Removed `TilesetOptions::enableWaterMask`, which didn't have any effect anyway. `TilesetContentOptions::enableWaterMask` still exists and works.

##### Additions :tada:

- Added `Future<T>::isReady`.
- Added `Future<T>::share`, which returns a `SharedFuture<T>` and allows multiple continuations to be attached.
- Added an option in `TilesetOptions::ContentOptions` to generate smooth normals when the original glTFs were missing normals.
- Added `ImageManipulation` class to `CesiumGltfReader`.
- Added `Math::roundUp` and `Math::roundDown`.
- Added `Rectangle::computeUnion`.

##### Fixes :wrench:

- Fixed a bug that caused CesiumGltfWriter to write a material's normal texture info into a property named `normalTextureInfo` rather than `normalTexture`.
- Fixed a bug in `TileMapServiceRasterOverlay` that caused it to show only the lowest resolution tiles if missing a `tilemapresource.xml` file.

### v0.6.0 - 2021-08-02

##### Breaking Changes :mega:

- `Future<T>::wait` now returns the resolved value and throws if the Future rejected, rather than returning a `std::variant` and slicing the exception to `std::exception`.
- `Tileset::updateView` and `Tileset::updateViewOffline` now take `std::vector<ViewState>` instead of a single `ViewState`.

##### Additions :tada:

- Added support for the `EXT_feature_metadata` glTF extension.
- Added automatic conversion of the B3DM batch table to the `EXT_feature_metadata` extension.
- Added `CESIUM_COVERAGE_ENABLED` option to the build system.
- Added `AsyncSystem::dispatchOneMainThreadTask` to dispatch a single task, rather than all the tasks that are waiting.
- Added `AsyncSystem::createPromise` to create a Promise directly, rather than via a callback as in `AsyncSystem::createFuture`.
- Added `AsyncSystem::catchImmediately` to catch a Future rejection immediately in any thread.
- Added `AsyncSystem::all` to create a Future that resolves when a list of Futures resolve.
- Added support for multiple frustums in the `Tileset` selection algorithm.

##### Fixes :wrench:

- Fixed a bug that prevented `.then` functions from being used on a `Future<void>` when CESIUM_TRACING_ENABLED was ON.

### v0.5.0 - 2021-07-01

##### Breaking Changes :mega:

- `TilesetExternals` now has an `AsyncSystem` instead of a shared pointer to an `ITaskProcessor`.

##### Additions :tada:

- Added a performance tracing framework via `CESIUM_TRACE_*` macros.
- Added `Future<T>::thenImmediately`.
- Added `AsyncSystem::createThreadPool` and `Future<T>::thenInThreadPool`.
- `Future<T>::thenInWorkerThread` and `Future<T>::thenInMainThread` now arrange for their continuations to be executed immediately when the Future is resolved, if the Future is resolved in the correct thread.
- Moved all request cache database access to a dedicated thread, in order to free up worker threads for parallelizable work.

### v0.4.0 - 2021-06-01

##### Additions :tada:

- Added `Cesium3DTiles::TileIdUtilities` with a `createTileIdString` function to create logging/debugging strings for `TileID` objects.
- Accessing the same Bing Maps layer multiple times in a single application run now reuses the same Bing Maps session instead of starting a new one each time.
- Added a configure-time build option, `PRIVATE_CESIUM_SQLITE`, to rename all `sqlite3*` symbols to `cesium_sqlite3*`.

##### Fixes :wrench:

- Matched draco's decoded indices to gltf primitive if indices attribute does not match with the decompressed indices.
- `createAccessorView` now creates an (invalid) `AccessorView` with a standard numeric type on error, rather than creating `AccessorView<nullptr_t>`. This makes it easier to use a simple lambda as the callback.
- Disabled `HTTPLIB_USE_ZLIB_IF_AVAILABLE` and `HTTPLIB_USE_OPENSSL_IF_AVAILABLE` because these libraries are not required for our use for cpp-httplib and they cause problems on some systems.

### v0.3.1 - 2021-05-13

##### Fixes :wrench:

- Fixed a memory leak when loading textures from a glTF model.
- Fixed a use-after-free bug that could cause a crash when destroying a `RasterOverlay`.

### v0.3.0 - 2021-05-03

##### Breaking Changes :mega:

- Converted `magic_enum` / `CodeCoverage.cmake` dependencies to external submodules.
- Replaced `CesiumGltf::WriteFlags` bitmask with `CesiumGltf::WriteModelOptions` struct.
  `CesiumGltf::writeModelAsEmbeddedBytes` and `CesiumGltf::writeModelAndExternalfiles`
  now use this struct for configuration.
- Removed all exceptions in `WriterException.h`, warnings / errors are now reported in
  `WriteModelResult`, which is returned from `CesiumGltf::writeModelAsEmbeddedBytes` and
  `CesiumGltf::writeModelAndExternalFiles` instead.

##### Additions :tada:

- Added support for loading the water mask from quantized-mesh terrain tiles.

##### Fixes :wrench:

- Let a tile be renderable if all its raster overlays are ready, even if some are still loading.

### v0.2.0 - 2021-04-19

##### Breaking Changes :mega:

- Moved `JsonValue` from the `CesiumGltf` library to the `CesiumUtility` library and changes some of its methods.
- Renamed `CesiumGltf::Reader` to `CesiumGltf::GltfReader`.
- Made the `readModel` and `readImage` methods on `GltfReader` instance methods instead of static methods.

##### Additions :tada:

- Added `CesiumGltfWriter` library.
- Added `CesiumJsonReader` library.
- Added diagnostic details to error messages for invalid glTF inputs.
- Added diagnostic details to error messages for failed OAuth2 authorization with `CesiumIonClient::Connection`.
- Added an `Axis` enum and `AxisTransforms` class for coordinate system transforms
- Added support for the legacy `gltfUpVector` string property in the `asset` part of tilesets. The up vector is read and passed as an `Axis` in the `extras["gltfUpVector"]` property, so that receivers may rotate the glTF model's up-vector to match the Z-up convention of 3D Tiles.
- Unknown glTF extensions are now deserialized as a `JsonValue`. Previously, they were ignored.
- Added the ability to register glTF extensions for deserialization using `GltReader::registerExtension`.
- Added `GltfReader::setExtensionState`, which can be used to request that an extension not be deserialized or that it be deserialized as a `JsonValue` even though a statically-typed class is available for the extension.

##### Fixes :wrench:

- Gave glTFs created from quantized-mesh terrain tiles a more sensible material with a `metallicFactor` of 0.0 and a `roughnessFactor` of 1.0. Previously the default glTF material was used, which has a `metallicFactor` of 1.0, leading to an undesirable appearance.
- Reported zero-length images as non-errors as `BingMapsRasterOverlay` purposely requests that the Bing servers return a zero-length image for non-existent tiles.
- 3D Tiles geometric error is now scaled by the tile's transform.
- Fixed a bug that that caused a 3D Tiles tile to fail to refine when any of its children had an unsupported type of content.

### v0.1.0 - 2021-03-30

- Initial release.<|MERGE_RESOLUTION|>--- conflicted
+++ resolved
@@ -4,20 +4,17 @@
 
 ##### Additions :tada:
 
-<<<<<<< HEAD
 - Added `getOrientedBoundingBoxFromBoundingVolume` to the `Cesium3DTilesSelection` namespace.
 - Added `transform` and `toAxisAligned` methods to `OrientedBoundingBox`.
-
-##### Fixes :wrench:
-
-- Fixed a bug that caused the `center` field of `AxisAlignedBox` to be incorrect.
-=======
 - Switched to `libjpeg-turbo` instead of `stb` for faster jpeg decoding.
 - Added `getNumberOfTilesLoaded` method to `Tileset`.
 - Changed how `TilesetOptions::forbidHoles` works so that it loads much more quickly, while still guaranteeing there are no holes in the tileset.
 - Added `frameNumber` property to `ViewUpdateResult`.
-- Added getters for the `stride` and `data` fields of `AccesorView`.
->>>>>>> fb7309fc
+- Added getters for the `stride` and `data` fields of `AccessorView`.
+
+##### Fixes :wrench:
+
+- Fixed a bug that caused the `center` field of `AxisAlignedBox` to be incorrect.
 
 ### v0.22.1 - 2023-03-06
 
