--- conflicted
+++ resolved
@@ -4,11 +4,9 @@
 
 ##### Additions :tada:
 
-<<<<<<< HEAD
+- Improved the load performance when `TilesetOptions::forbidHoles` is enabled by only loading child tiles when their parent does not meet the necessary screen-space error requirement.
 - Added support for loading availability metadata in the layer.json.
 - Added support for loading multiple layers of quantized-mesh terrain.
-=======
-- Improved the load performance when `TilesetOptions::forbidHoles` is enabled by only loading child tiles when their parent does not meet the necessary screen-space error requirement.
 
 ##### Fixes :wrench:
 
@@ -17,7 +15,6 @@
 - Fixed a bug that could cause holes even with `TilesetOptions::forbidHoles` enabled, particularly when using external tilesets.
 - Tiles will no longer be selected to render when they have no content and they have a higher "geometric error" than their parent. In previous versions, this situation could briefly lead to holes while the children of such tiles loaded.
 - Fixed a bug where getting bad data from sqlite cache could cause a crash. If the sqlite database is corrupt, it will be deleted and recreated.
->>>>>>> 2b29fe4d
 
 ### v0.14.1 - 2022-04-14
 
