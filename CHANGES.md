--- conflicted
+++ resolved
@@ -4,19 +4,14 @@
 
 ##### Breaking Changes :mega:
 
-<<<<<<< HEAD
 - Deleted `Cesium3DTilesSelection::Gltf` and moved functionality into `CesiumGltf::Model`. 
-=======
 - Renamed `Rectangle::intersect` and `GlobeRectangle::intersect` to `computeIntersection`.
->>>>>>> 3464d879
 
 ##### Additions :tada:
 
 - Added `Future<T>::isReady`.
 - Added `Future<T>::share`, which returns a `SharedFuture<T>` and allows multiple continuations to be attached.
-<<<<<<< HEAD
 - Added an option in `TilesetOptions::ContentOptions` to generate smooth normals when the original glTFs were missing normals.
-=======
 - Added `ImageManipulation` class to `CesiumGltfReader`.
 - Added `Math::roundUp` and `Math::roundDown`.
 - Added `Rectangle::computeUnion`.
@@ -24,7 +19,6 @@
 ##### Fixes :wrench:
 
 - Fixed a bug that caused CesiumGltfWriter to write a material's normal texture info into a property named `normalTextureInfo` rather than `normalTexture`.
->>>>>>> 3464d879
 
 ### v0.6.0 - 2021-08-02
 
