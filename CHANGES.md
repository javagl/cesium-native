# Change Log

### Next Release - ?

##### Breaking Changes :mega:

- Renamed `Rectangle::intersect` and `GlobeRectangle::intersect` to `computeIntersection`.

##### Additions :tada:

- Added `Future<T>::share`, which returns a `SharedFuture<T>` and allows multiple continuations to be attached.
<<<<<<< HEAD
- Added `ImageManipulation` class to `CesiumGltfReader`.
=======
- Added `Math::roundUp` and `Math::roundDown`.
- Added `Rectangle::computeUnion`.

##### Fixes :wrench:

- Fixed a bug that caused CesiumGltfWriter to write a material's normal texture info into a property named `normalTextureInfo` rather than `normalTexture`.
>>>>>>> 37946d35

### v0.6.0 - 2021-08-02

##### Breaking Changes :mega:

- `Future<T>::wait` now returns the resolved value and throws if the Future rejected, rather than returning a `std::variant` and slicing the exception to `std::exception`.
- `Tileset::updateView` and `Tileset::updateViewOffline` now take `std::vector<ViewState>` instead of a single `ViewState`.

##### Additions :tada:

- Added support for the `EXT_feature_metadata` glTF extension.
- Added automatic conversion of the B3DM batch table to the `EXT_feature_metadata` extension.
- Added `CESIUM_COVERAGE_ENABLED` option to the build system.
- Added `AsyncSystem::dispatchOneMainThreadTask` to dispatch a single task, rather than all the tasks that are waiting.
- Added `AsyncSystem::createPromise` to create a Promise directly, rather than via a callback as in `AsyncSystem::createFuture`.
- Added `AsyncSystem::catchImmediately` to catch a Future rejection immediately in any thread.
- Added `AsyncSystem::all` to create a Future that resolves when a list of Futures resolve.
- Added support for multiple frustums in the `Tileset` selection algorithm.

##### Fixes :wrench:

- Fixed a bug that prevented `.then` functions from being used on a `Future<void>` when CESIUM_TRACING_ENABLED was ON.

### v0.5.0 - 2021-07-01

##### Breaking Changes :mega:

- `TilesetExternals` now has an `AsyncSystem` instead of a shared pointer to an `ITaskProcessor`.

##### Additions :tada:

- Added a performance tracing framework via `CESIUM_TRACE_*` macros.
- Added `Future<T>::thenImmediately`.
- Added `AsyncSystem::createThreadPool` and `Future<T>::thenInThreadPool`.
- `Future<T>::thenInWorkerThread` and `Future<T>::thenInMainThread` now arrange for their continuations to be executed immediately when the Future is resolved, if the Future is resolved in the correct thread.
- Moved all request cache database access to a dedicated thread, in order to free up worker threads for parallelizable work.

### v0.4.0 - 2021-06-01

##### Additions :tada:

- Added `Cesium3DTiles::TileIdUtilities` with a `createTileIdString` function to create logging/debugging strings for `TileID` objects.
- Accessing the same Bing Maps layer multiple times in a single application run now reuses the same Bing Maps session instead of starting a new one each time.
- Added a configure-time build option, `PRIVATE_CESIUM_SQLITE`, to rename all `sqlite3*` symbols to `cesium_sqlite3*`.

##### Fixes :wrench:

- Matched draco's decoded indices to gltf primitive if indices attribute does not match with the decompressed indices.
- `createAccessorView` now creates an (invalid) `AccessorView` with a standard numeric type on error, rather than creating `AccessorView<nullptr_t>`. This makes it easier to use a simple lambda as the callback.
- Disabled `HTTPLIB_USE_ZLIB_IF_AVAILABLE` and `HTTPLIB_USE_OPENSSL_IF_AVAILABLE` because these libraries are not required for our use for cpp-httplib and they cause problems on some systems.

### v0.3.1 - 2021-05-13

##### Fixes :wrench:

- Fixed a memory leak when loading textures from a glTF model.
- Fixed a use-after-free bug that could cause a crash when destroying a `RasterOverlay`.

### v0.3.0 - 2021-05-03

##### Breaking Changes :mega:

- Converted `magic_enum` / `CodeCoverage.cmake` dependencies to external submodules.
- Replaced `CesiumGltf::WriteFlags` bitmask with `CesiumGltf::WriteModelOptions` struct.
  `CesiumGltf::writeModelAsEmbeddedBytes` and `CesiumGltf::writeModelAndExternalfiles`
  now use this struct for configuration.
- Removed all exceptions in `WriterException.h`, warnings / errors are now reported in
  `WriteModelResult`, which is returned from `CesiumGltf::writeModelAsEmbeddedBytes` and
  `CesiumGltf::writeModelAndExternalFiles` instead.

##### Additions :tada:

- Added support for loading the water mask from quantized-mesh terrain tiles.

##### Fixes :wrench:

- Let a tile be renderable if all its raster overlays are ready, even if some are still loading.

### v0.2.0 - 2021-04-19

##### Breaking Changes :mega:

- Moved `JsonValue` from the `CesiumGltf` library to the `CesiumUtility` library and changes some of its methods.
- Renamed `CesiumGltf::Reader` to `CesiumGltf::GltfReader`.
- Made the `readModel` and `readImage` methods on `GltfReader` instance methods instead of static methods.

##### Additions :tada:

- Added `CesiumGltfWriter` library.
- Added `CesiumJsonReader` library.
- Added diagnostic details to error messages for invalid glTF inputs.
- Added diagnostic details to error messages for failed OAuth2 authorization with `CesiumIonClient::Connection`.
- Added an `Axis` enum and `AxisTransforms` class for coordinate system transforms
- Added support for the legacy `gltfUpVector` string property in the `asset` part of tilesets. The up vector is read and passed as an `Axis` in the `extras["gltfUpVector"]` property, so that receivers may rotate the glTF model's up-vector to match the Z-up convention of 3D Tiles.
- Unknown glTF extensions are now deserialized as a `JsonValue`. Previously, they were ignored.
- Added the ability to register glTF extensions for deserialization using `GltReader::registerExtension`.
- Added `GltfReader::setExtensionState`, which can be used to request that an extension not be deserialized or that it be deserialized as a `JsonValue` even though a statically-typed class is available for the extension.

##### Fixes :wrench:

- Gave glTFs created from quantized-mesh terrain tiles a more sensible material with a `metallicFactor` of 0.0 and a `roughnessFactor` of 1.0. Previously the default glTF material was used, which has a `metallicFactor` of 1.0, leading to an undesirable appearance.
- Reported zero-length images as non-errors as `BingMapsRasterOverlay` purposely requests that the Bing servers return a zero-length image for non-existent tiles.
- 3D Tiles geometric error is now scaled by the tile's transform.
- Fixed a bug that that caused a 3D Tiles tile to fail to refine when any of its children had an unsupported type of content.

### v0.1.0 - 2021-03-30

- Initial release.<|MERGE_RESOLUTION|>--- conflicted
+++ resolved
@@ -9,16 +9,13 @@
 ##### Additions :tada:
 
 - Added `Future<T>::share`, which returns a `SharedFuture<T>` and allows multiple continuations to be attached.
-<<<<<<< HEAD
 - Added `ImageManipulation` class to `CesiumGltfReader`.
-=======
 - Added `Math::roundUp` and `Math::roundDown`.
 - Added `Rectangle::computeUnion`.
 
 ##### Fixes :wrench:
 
 - Fixed a bug that caused CesiumGltfWriter to write a material's normal texture info into a property named `normalTextureInfo` rather than `normalTexture`.
->>>>>>> 37946d35
 
 ### v0.6.0 - 2021-08-02
 
