--- conflicted
+++ resolved
@@ -4,19 +4,16 @@
 
 ##### Breaking Changes :mega:
 
-<<<<<<< HEAD
+- `TileRenderContent::lodTransitionPercentage` now always goes from 0.0 --> 1.0 regardless of if the tile is fading in or out.
 - Added a new parameter, `rendererOptions`, to `IPrepareRendererResources::prepareInLoadThread`.
 
 ##### Additions :tada:
 
 - Added a `rendererOptions` property to `TilesetOptions` to pass arbitrary data to `prepareInLoadThread`.
-=======
-- `TileRenderContent::lodTransitionPercentage` now always goes from 0.0 --> 1.0 regardless of if the tile is fading in or out.
 
 ##### Fixes :wrench:
 
 - In `CesiumGltfWriter`, `accessor.byteOffset` and `bufferView.byteOffset` are no longer written if the value is 0. This fixes validation errors for accessors that don't have buffer views, e.g. attributes that are Draco compressed.
->>>>>>> 99ed055b
 
 ### v0.19.0 - 2022-09-01
 
