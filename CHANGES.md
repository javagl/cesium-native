# Change Log

<<<<<<< HEAD
### v0.20.0 - 2022-10-01

##### Breaking Changes :mega:
- `TileRenderContent::lodTransitionPercentage` now always goes from 0.0 --> 1.0 regardless of if the tile is fading in or out.
=======
### ? - ?

##### Fixes :wrench:

- In `CesiumGltfWriter`, `accessor.byteOffset` and `bufferView.byteOffset` are no longer written if the value is 0. This fixes validation errors for accessors that don't have buffer views, e.g. attributes that are Draco compressed.
>>>>>>> cc7be313

### v0.19.0 - 2022-09-01

##### Breaking Changes :mega:

- `RasterOverlayCollection` no longer accepts a `Tileset` in its constructor. Instead, it now accepts a `Tile::LoadedLinkList` and a `TilesetExternals`.
- Removed `TileContext`. It has been replaced by the `TilesetContentLoader` interface.
- Removed `TileContentFactory`. Instead, conversions of various types to glTF can be registered with `GltfConverters`.
- Removed `TileContentLoadInput`. It has been replaced by `TileLoadInput` and `TilesetContentLoader`.
- Removed `TileContentLoadResult`. It has been replaced by `TileContent`.
- Removed `TileContentLoader`. It has been replaced by `TilesetContentLoader` and `GltfConverters`.
- Removed `ImplicitTraversal`. It has been replaced by `TilesetContentLoader` and `GltfConverters`.
- Removed many methods from the `Cesium3DTilesSelection::Tileset` class: `getUrl()`, `getIonAssetID()`, `getIonAssetToken()`, `notifyTileStartLoading`, `notifyTileDoneLoading()`, `notifyTileUnloading()`, `loadTilesFromJson()`, `requestTileContent()`,  `requestAvailabilitySubtree()`, `addContext()`, and `getGltfUpAxis()`. Most of these were already not recommended for use outside of cesium-native.
- Removed many methods from the `Cesium3DTilesSelection::Tile` class: `getTileset()`, `getContext()`, `setContext()`, `getContent()`, `setEmptyContent()`, `getRendererResources()`, `setState()`, `loadContent()`, `processLoadedContent()`, `unloadContent()`, `update()`, and `markPermanentlyFailed()`. Most of these were already not recommended for use outside of cesium-native.

##### Additions :tada:

- Quantized-mesh terrain and implicit octree and quadtree tilesets can now skip levels-of-detail when traversing, so the correct detail is loaded more quickly.
- Added new options to `TilesetOptions` supporting smooth transitions between tiles at different levels-of-detail. A tile's transition percentage can be retrieved from `TileRenderContent::lodTransitionPercentage`.
- Added support for loading WebP images inside glTFs and raster overlays. WebP textures can be provided directly in a glTF texture or in the `EXT_texture_webp` extension.
- Added support for `KHR_texture_transform` to `CesiumGltf`, `CesiumGltfReader`, and `CesiumGltfWriter`
- `Tileset` can be constructed with a `TilesetContentLoader` and a root `Tile` for loading and rendering different 3D Tile-like formats or creating a procedural tileset.

##### Fixes :wrench:

- Fixed a bug where the Raster Overlay passed to the `loadErrorCallback` would not be the one that the user created, but instead an aggregated overlay that was created internally.

### v0.18.1 - 2022-08-04

##### Fixes :wrench:

- Fixed a bug in `SqliteCache` where the last access time of resources was not updated correctly, sometimes causing more recently used resources to be evicted from the cache before less recently used ones.

### v0.18.0 - 2022-08-01

##### Breaking Changes :mega:

- Removed support for 3D Tiles Next extensions in `TilesetWriter` and `TilesetReader` that have been promoted to core in 3D Tiles 1.1
  - [3DTILES_multiple_contents](https://github.com/CesiumGS/3d-tiles/tree/main/extensions/3DTILES_multiple_contents)
  - [3DTILES_implicit_tiling](https://github.com/CesiumGS/3d-tiles/tree/main/extensions/3DTILES_implicit_tiling)
  - [3DTILES_metadata](https://github.com/CesiumGS/3d-tiles/tree/main/extensions/3DTILES_metadata)
  - [3DTILES_content_gltf](https://github.com/CesiumGS/3d-tiles/tree/main/extensions/3DTILES_content_gltf)
- Removed the `getSupportsRasterOverlays` from `Tileset` because the property is no longer relevant now that all tilesets support raster overlays.

##### Additions :tada:

- Added support for [3D Tiles 1.1](https://github.com/CesiumGS/3d-tiles/pull/666) in `TilesetWriter` and `TilesetReader`.
- Added a `TileOcclusionRendererProxyPool` to `TilesetExternals`. If a renderer implements and provides this interface, the tile occlusion information is used to avoid refining parent tiles that are completely occluded, reducing the number of tiles loaded.
- `Tileset` can now estimate the percentage of the tiles for the current view that have been loaded by calling the `computeLoadProgress` method.
- Enabled loading Tile Map Service (TMS) URLs that do not have a file named "tilemapresource.xml", such as from GeoServer.
- Added support for Tile Map Service documents that use the "local" profile when the SRS is mercator or geodetic.

### v0.17.0 - 2022-07-01

##### Fixes :wrench:
- Fixed crash when parsing an empty copyright string in the glTF model.

### v0.16.0 - 2022-06-01

##### Additions :tada:

- Added option to the `RasterizedPolygonsOverlay` to invert the selection, so everything outside the polygons gets rasterized instead of inside.
- The `RasterizedPolygonsTileExcluder` excludes tiles outside the selection instead of inside when given an inverted `RasterizedPolygonsOverlay`.
- Tiles are now upsampled using the projection of the first raster overlay in the list with more detail.

##### Fixes :wrench:

- For consistency with CesiumJS and compatibility with third-party terrain tilers widely used in the community, the `bounds` property of the `layer.json` file of a quantized-mesh terrain tileset is now ignored, and the terrain is assumed to cover the entire globe.

### v0.15.2 - 2022-05-13

##### Fixes :wrench:

- Fixed a bug where upsampled quadtree tiles could have siblings with mismatching projections.

In addition to the above, this release updates the following third-party libraries used by cesium-native:
- `cpp-httplib` to v0.10.3 ([changes](https://github.com/yhirose/cpp-httplib/compare/c7486ead96dad647b9783941722b5944ac1aaefa...d73395e1dc652465fa9524266cd26ad57365491f))
- `draco` to v1.5.2 ([changes](https://github.com/google/draco/compare/9bf5d2e4833d445acc85eb95da42d715d3711c6f...bd1e8de7dd0596c2cbe5929cbe1f5d2257cd33db))
- `earcut` to v2.2.3 ([changes](https://github.com/mapbox/earcut.hpp/compare/6d18edf0ce046023a7cb55e69c4cd9ba90e2c716...b28acde132cdb8e0ef536a96ca7ada8a651f9169))
- `PicoSHA2` to commit `1677374f23352716fc52183255a40c1b8e1d53eb` ([changes](https://github.com/okdshin/PicoSHA2/compare/b699e6c900be6e00152db5a3d123c1db42ea13d0...1677374f23352716fc52183255a40c1b8e1d53eb))
- `rapidjson` to commit `fcb23c2dbf561ec0798529be4f66394d3e4996d8` ([changes](https://github.com/Tencent/rapidjson/compare/fd3dc29a5c2852df569e1ea81dbde2c412ac5051...fcb23c2dbf561ec0798529be4f66394d3e4996d8))
- `spdlog` to v1.10.0 ([changes](https://github.com/gabime/spdlog/compare/cbe9448650176797739dbab13961ef4c07f4290f...76fb40d95455f249bd70824ecfcae7a8f0930fa3))
- `stb` to commit `af1a5bc352164740c1cc1354942b1c6b72eacb8a` ([changes](https://github.com/nothings/stb/compare/b42009b3b9d4ca35bc703f5310eedc74f584be58...af1a5bc352164740c1cc1354942b1c6b72eacb8a))
- `uriparser` to v0.9.6 ([changes](https://github.com/uriparser/uriparser/compare/e8a338e0c65fd875a46067d711750e4c13e044e7...24df44b74753017acfaec4b3a30097a8a2ae1ae1))

### v0.15.1 - 2022-05-05

##### Fixes :wrench:

- Fixed a bug that could cause tiles in external tilesets to fail to load.

### v0.15.0 - 2022-05-02

##### Additions :tada:

- Improved the load performance when `TilesetOptions::forbidHoles` is enabled by only loading child tiles when their parent does not meet the necessary screen-space error requirement.
- Added support for loading availability metadata from quantized-mesh layer.json. Previously, only availability embedded in terrain tiles was used.
- Added support for quantized-mesh terrain tilesets that specify a parent layer.
- Added support for metadata from the `3DTILES_batch_table_hierarchy` extension.

##### Fixes :wrench:

- Fixed a bug that could cause the same tiles to be continually loaded and unloaded when `TilesetOptions::forbidHoles` was enabled.
- Fixed a bug that could sometimes cause tilesets to fail to show their full detail when making changes to raster overlays.
- Fixed a bug that could cause holes even with `TilesetOptions::forbidHoles` enabled, particularly when using external tilesets.
- Tiles will no longer be selected to render when they have no content and they have a higher "geometric error" than their parent. In previous versions, this situation could briefly lead to holes while the children of such tiles loaded.
- Fixed a bug where `IPrepareRendererResources::prepareInMainThread` was called on a `Tile` before that `Tile` was updated with loaded content.
- Fixed a bug where getting bad data from the SQLite request cache could cause a crash. If the SQLite database is corrupt, it will now be deleted and recreated.

### v0.14.1 - 2022-04-14

##### Fixes :wrench:

- Fixed a crash caused by using an aggregated overlay of `IonRasterOverlay` after it is freed.
- Fix a bug introduced in v0.14.0 that caused Tile Map Service (TMS) overlays from Cesium ion to fail to load.

### v0.14.0 - 2022-04-01

##### Breaking Changes :mega:

- Added a new parameter, `rendererOptions`, to `IPrepareRendererResources::prepareRasterInLoadThread`.
- Changed the type of Cesium ion asset IDs from `uint32_t` to `int64_t`.
- Various changes in the `Cesium3DTiles`, `Cesium3DTilesReader`, and `Cesium3DTilesWriter` namespaces to match the evolving 3D Tiles Next specifications.
- Removed `getTextureCoordinateIndex` from `FeatureIDTextureView` and `FeatureTexturePropertyView`. Use `getTextureCoordinateAttributeId` instead.

##### Additions :tada:

- Added `WebMapServiceRasterOverlay` to pull raster overlays from a WMS server.
- Added support for the following glTF extensions to `CesiumGltf`, `CesiumGltfReader`, and `CesiumGltfWriter`:
  - `EXT_instance_features`
  - `EXT_structural_metadata`
  - `MAXAR_mesh_variants`
- Added an in-memory cache for Cesium ion asset endpoint responses in order to avoid repeated requests.
- Added `ScopeGuard` class to automatically a execute function when exiting a scope.
- The glTF `copyright` property, if present, is now included in the credits that `Tileset` adds to the `CreditSystem`. If the `copyright` has multiple parts separate by semicolons, these are treated as separate credits.
- Credits reported by `CreditSystem::getCreditsToShowThisFrame` are now sorted based on the number of occurrences, with the most common credits first.
- `Tileset` and `RasterOverlay` credits can now be shown on the screen, rather than in a separate credit popup.
- Added `FeatureTexturePropertyView::getSwizzle` method.
- Added `IsMetadataArray` template to check if a type is a `MetadataArrayView`.
- Added a `rendererOptions` property to `RasterOverlayOptions` to pass arbitrary data to `prepareRasterInLoadThread`.
- Added `Uri::escape`.

##### Fixes :wrench:

- Fixed an issue that could lead to compilation failures when passing an lvalue reference to `Promise::resolve()`.
- Fixed upsampling for `EXT_feature_metadata` feature tables.
- Fixed a bug that could cause the size of external images to be accounted for incorrectly when tracking the number of bytes loaded for caching purposes.
- Fixed a bug that prevented tiles from loading when "Forbid Holes" option was enabled.

### v0.13.0 - 2022-03-01

##### Breaking Changes :mega:

- Renamed constants in `CesiumUtility::Math` to use PascalCase instead of SCREAMING_SNAKE_CASE.

##### Additions :tada:

- Added support for the `CESIUM_RTC` and `KHR_texture_basisu` glTF extensions.
- Added support for 3D Tiles that do not have a geometric error, improving compatibility with tilesets that don't quite match the 3D Tiles spec.
- Exposed the Cesium ion endpoint URL as a parameter on tilesets and raster overlays.
- `TilesetOptions` and `RasterOverlayOptions` each have a new option to report which compressed textured formats are supported on the client platform. Ideal formats amongst the available ones are picked for each KTX2 texture that is later encountered.
- The `ImageCesium` class nows convey which GPU pixel compression format (if any) is used. This informs what to expect in the image's pixel buffer.
- The `ImageCesium` class can now contain pre-computed mipmaps, if they exist. In that case, all the mips will be in the pixel buffer and the delineation between each mip will be described in `ImageCesium::mipPositions`.
- Tileset content with the known file extensions ".gltf", ".glb", and ".terrain" can now be loaded even if the Content-Type is incorrect. This is especially helpful for loading tilesets from `file:` URLs.
- Created tighter fitting bounding volumes for terrain tiles by excluding skirt vertices.

##### Fixes :wrench:

- Fixed bug that could cause properties types in a B3DM Batch Table to be deduced incorrectly, leading to a crash when accessing property values.
- Fixed a bug where implicit tiles were not receiving the root transform and so could sometimes end up in the wrong place.

### v0.12.0 - 2022-02-01

##### Breaking Changes :mega:

- Renamed `IAssetAccessor::requestAsset` to `get`.
- Renamed `IAssetAccessor::post` to `request` and added a new parameter in the second position to specify the HTTP verb to use.
- `Token` in `CesiumIonClient` has been updated to match Cesium ion's v2 REST API endpoint, so several fields have been renamed. The `tokens` method also now returns future that resolves to a `TokenList` instead of a plain vector of `Token` instances.
- Renamed `GltfReader::readModel`, `ModelReaderResult`, and `ReadModelOptions` to `GltfReader::readGltf`, `GltfReaderResult`, and `GltfReaderOptions` respectively.
- Removed `writeModelAsEmbeddedBytes`, `writeModelAndExternalFiles`, `WriteModelResult`, `WriteModelOptions`, and `WriteGLTFCallback`. Use `GltfWriter::writeGltf`, `GltfWriter::writeGlb`, `GltfWriterResult`, and `GltfWriterOptions` instead.

##### Additions :tada:

- Added `TilesetWriterOptions` for serializing tileset JSON.
- Added support for the following extensions in `GltfWriter` and `GltfReader`:
  - [KHR_materials_unlit](https://github.com/KhronosGroup/glTF/tree/main/extensions/2.0/Khronos/KHR_materials_unlit)
  - [EXT_mesh_gpu_instancing](https://github.com/KhronosGroup/glTF/tree/main/extensions/2.0/Vendor/EXT_mesh_gpu_instancing)
  - [EXT_meshopt_compression](https://github.com/KhronosGroup/glTF/tree/main/extensions/2.0/Vendor/EXT_meshopt_compression)
  - [EXT_mesh_features](https://github.com/CesiumGS/glTF/tree/3d-tiles-next/extensions/2.0/Vendor/EXT_mesh_features)
  - [CESIUM_tile_edges](https://github.com/CesiumGS/glTF/pull/47)
- Added support for the following extensions in `TilesetWriter` and `TilesetReader`:
  - [3DTILES_multiple_contents](https://github.com/CesiumGS/3d-tiles/tree/main/extensions/3DTILES_multiple_contents)
  - [3DTILES_implicit_tiling](https://github.com/CesiumGS/3d-tiles/tree/main/extensions/3DTILES_implicit_tiling)
  - [3DTILES_metadata](https://github.com/CesiumGS/3d-tiles/tree/main/extensions/3DTILES_metadata)
- Added `SubtreeWriter` and `SubtreeReader` for serializing and deserializing the subtree format in [3DTILES_implicit_tiling](https://github.com/CesiumGS/3d-tiles/tree/main/extensions/3DTILES_implicit_tiling).
- Added `SchemaWriter` and `SchemaReader` for serializing and deserializing schemas in [EXT_mesh_features](https://github.com/CesiumGS/glTF/tree/3d-tiles-next/extensions/2.0/Vendor/EXT_mesh_features) and [3DTILES_metadata](https://github.com/CesiumGS/3d-tiles/tree/main/extensions/3DTILES_metadata).
- Added `hasExtension` to `ExtensibleObject`.
- Added `CESIUM_TESTS_ENABLED` option to the build system.
- Added support in the JSON reader for reading doubles with no fractional value as integers.
- Added case-insensitive comparison for Cesium 3D Tiles "refine" property values.
- Added new capabilities to `Connection` in `CesiumIonClient`:
  - The `tokens` method now uses the v2 service endpoint and allows a number of options to be specified.
  - Added a `token` method to allow details of a single token to be retrieved.
  - Added `nextPage` and `previousPage` methods to allow paging through tokens.
  - Added `modifyToken` method.
  - Added static `getIdFromToken` method to obtain a token ID from a given token value.
- Added `loadErrorCallback` to `TilesetOptions` and `RasterOverlayOptions`. This callback is invoked when the `Tileset` or `RasterOverlay` encounter a load error, allowing the error to be handled by application code.
- Enable `IntrusivePointer<T>` to be converted to `IntrusivePointer<U>` if U is a base class of T.

##### Fixes :wrench:

- Fixes a bug where `notifyTileDoneLoading` was not called when encountering Ion responses that can't be parsed.
- Fixed a bug that prevented a continuation attached to a `SharedFuture` from returning a `Future` itself.
- Fixed incorrect child subtree index calculation in implicit tiles.
- Fixed `computeDistanceSquaredToPosition` in `BoundingSphere`.

### v0.11.0 - 2022-01-03

##### Breaking Changes :mega:

- The `CesiumGltfReader` project now uses the `CesiumGltfReader` namespace instead of the `CesiumGltf` namespace.
- The `CesiumGltfWriter` project now uses the `CesiumGltfWriter` namespace instead of the `CesiumGltf` namespace.
- The `Cesium3DTilesReader` project now uses the `Cesium3DTilesReader` namespace instead of the `Cesium3DTiles` namespace.

##### Additions :tada:

- Added `Cesium3DTilesWriter` library.

##### Fixes :wrench:

- Fixed a bug in `QuadtreeRasterOverlayTileProvider` that caused incorrect level-of-detail selection for overlays that use a global (or otherwise large) tiling scheme but have non-global (or otherwise smaller) coverage.

### v0.10.0 - 2021-12-01

##### Breaking Changes :mega:

- `QuadtreeRasterOverlayTileProvider::computeLevelFromGeometricError` has been removed. `computeLevelFromTargetScreenPixels` may be useful as a replacement.
- The constructor of `RasterOverlayTileProvider` now requires a coverage rectangle.
- `RasterOverlayTileProvider::getTile` now takes a `targetScreenPixels` instead of a `targetGeometricError`.
- The constructor of `RasterMappedTo3DTile` now requires a texture coordinate index.
- The constructor of `RasterOverlayTile` now takes a `targetScreenPixels` instead of a `targetGeometricError`. And the corresponding `getTargetGeometricError` has been removed.
- Removed `TileContentLoadResult::rasterOverlayProjections`. This field is now found in the `overlayDetails`.
- Removed `obtainGlobeRectangle` from `TileUtilities.h`. Use `estimateGlobeRectangle` in `BoundingVolume.h` instead.
- cesium-native now uses the following options with the `glm` library:
  - `GLM_FORCE_XYZW_ONLY`
  - `GLM_FORCE_EXPLICIT_CTOR`
  - `GLM_FORCE_SIZE_T_LENGTH`

##### Additions :tada:

- Added support for the [3DTILES_implicit_tiling](https://github.com/CesiumGS/3d-tiles/tree/main/extensions/3DTILES_implicit_tiling) extension.
- Added support for the [3DTILES_bounding_volume_S2](https://github.com/CesiumGS/3d-tiles/tree/main/extensions/3DTILES_bounding_volume_S2) extension.
- Added support for raster overlays, including clipping polygons, on any 3D Tiles tileset.
- Added support for external glTF buffers and images.
- Raster overlay level-of detail is now selected using "target screen pixels" rather than the hard-to-interpret geometric error value.
- A `RasterOverlay` can now be configured with a `maximumScreenSpaceError` independent of the screen-space error used for the geometry.
- `RasterOverlay::loadTileProvider` now returns a `SharedFuture`, making it easy to attach a continuation to run when the load completes.
- Added `GltfContent::applyRtcCenter` and `applyGltfUpAxisTransform`.
- Clipping polygon edges now remain sharp even when zooming in past the available geometry detail.
- Added `DebugColorizeTilesRasterOverlay`.
- Added `BoundingRegionBuilder` to `CesiumGeospatial`.
- Added `GlobeRectangle::EMPTY` static field and `GlobeRectangle::isEmpty` method.
- Added the ability to set the coordinates of a `GlobeRectangle` after construction.

##### Fixes :wrench:

- Improved the computation of bounding regions and overlay texture coordinates from geometry, particularly for geometry that crosses the anti-meridian or touches the poles.
- Fixed a bug that would result in incorrect geometry when upsampling a glTF with a position accessor pointing to a bufferView that did not start at the beginning of its buffer.
- Fixed a problem that could cause incorrect distance computation for a degenerate bounding region that is a single point with a min/max height.
- Improved the numerical stability of `GlobeRectangle::computeCenter` and `GlobeRectangle::contains`.
- Error messages are no longer printed to the Output Log when an upsampled tile happens to have a primitive with no vertices.
- Fixed a bug that could cause memory corruption when a decoded Draco mesh was larger than indicated by the corresponding glTF accessor.
- Fixed a bug that could cause the wrong triangle indices to be used for a Draco-encoded glTF.

### v0.9.0 - 2021-11-01

##### Breaking Changes :mega:

- Changed the following properties in CesiumGltf:
  - `BufferView::target` now defaults to `std::nullopt` instead of `Target::ARRAY_BUFFER`.
  - `ClassProperty::type` now defaults to `Type::INT8` instead of empty string.
  - `ClassProperty::componentType` is now an optional string instead of a `JsonValue`.
  - `FeatureTexture::classProperty` is no longer optional, consistent with changes to the extension spec.
  - `Image::mimeType` now defaults to empty string instead of `MimeType::image_jpeg`.
  - `Sampler::magFilter` and `Sampler::minFilter` now default to `std::nullopt` instead of `MagFilter::NEAREST`.
- The version of `ExtensibleObject` in the `CesiumGltf` library and namespace has been removed. Use the one in the `CesiumUtility` library and namespace instead.
- Renamed the following glTF extension classes:
  - `KHR_draco_mesh_compression` -> `ExtensionKhrDracoMeshCompression`.
  - `MeshPrimitiveEXT_feature_metadata` -> `ExtensionMeshPrimitiveExtFeatureMetadata`
  - `ModelEXT_feature_metadata` -> `ExtensionModelExtFeatureMetadata`
- `CesiumGltf::ReaderContext` has been removed. It has been replaced with either `CesiumJsonReader::ExtensionReaderContext` or `GltfReader`.

##### Additions :tada:

- Added new `Cesium3DTiles` and `Cesium3DTilesReader` libraries. They are useful for reading and working with 3D Tiles tilesets.

##### Fixes :wrench:

- Fixed a bug that could cause crashes or incorrect behavior when using raster overlays.
- Fixed a bug that caused 3D Tiles content to fail to load when the status code was zero. This code is used by libcurl for successful read of `file://` URLs, so the bug prevented loading from such URLs in some environments.
- Errors and warnings that occur while loading glTF textures are now include in the model load errors and warnings.
- Fixes how `generate-classes` deals with reserved C++ keywords. Property names that are C++ keywords should be appended with "Property" as was already done,
but when parsing JSONs the original property name string should be used.

### v0.8.0 - 2021-10-01

##### Breaking Changes :mega:

- glTF enums are now represented in CesiumGltf as their underlying type (int32 or string) rather than as an enum class.
- Tile content loaders now return a `Future`, which allows them to be asynchronous and make further network requests.

##### Fixes :wrench:

- Fixed a bug that caused the `RTC_CENTER` semantic in a B3DM feature table to be ignored if any of the values happened to be integers rather than floating-point numbers. This caused these tiles to render in the wrong location.

### v0.7.2 - 2021-09-14

##### Fixes :wrench:

- Fixed a bug where the "forbidHoles" option was not working with raster overlays and external tilesets.

### v0.7.1 - 2021-09-14

##### Fixes :wrench:

- Fixed a bug introduced in v0.7.0 where credits from a `QuadtreeRasterOverlayTileProvider` were not collected and reported.
- Fixed a bug where disabling frustum culling caused external tilesets to not load.

### v0.7.0 - 2021-09-01

##### Breaking Changes :mega:

- Renamed the `Cesium3DTiles` namespace and library to `Cesium3DTilesSelection`.
- Deleted `Cesium3DTilesSelection::Gltf` and moved functionality into `CesiumGltf::Model`.
- Renamed `Rectangle::intersect` and `GlobeRectangle::intersect` to `computeIntersection`.
- `RasterOverlay` and derived classes now require a `name` parameter to their constructors.
- Changed the type of texture coordinate IDs used in the raster overlay system from `uint32_t` to `int32_t`.
- `RasterOverlayTileProvider` is no longer quadtree-oriented. Instead, it requires derived classes to provide an image for a particular requested rectangle and geometric error. Classes that previously derived from `RasterOverlayTileProvider` should now derive from `QuadtreeRasterOverlayTileProvider` and implement `loadQuadtreeTileImage` instead of `loadTileImage`.
- Removed `TilesetOptions::enableWaterMask`, which didn't have any effect anyway. `TilesetContentOptions::enableWaterMask` still exists and works.

##### Additions :tada:

- Added `Future<T>::isReady`.
- Added `Future<T>::share`, which returns a `SharedFuture<T>` and allows multiple continuations to be attached.
- Added an option in `TilesetOptions::ContentOptions` to generate smooth normals when the original glTFs were missing normals.
- Added `ImageManipulation` class to `CesiumGltfReader`.
- Added `Math::roundUp` and `Math::roundDown`.
- Added `Rectangle::computeUnion`.

##### Fixes :wrench:

- Fixed a bug that caused CesiumGltfWriter to write a material's normal texture info into a property named `normalTextureInfo` rather than `normalTexture`.
- Fixed a bug in `TileMapServiceRasterOverlay` that caused it to show only the lowest resolution tiles if missing a `tilemapresource.xml` file.

### v0.6.0 - 2021-08-02

##### Breaking Changes :mega:

- `Future<T>::wait` now returns the resolved value and throws if the Future rejected, rather than returning a `std::variant` and slicing the exception to `std::exception`.
- `Tileset::updateView` and `Tileset::updateViewOffline` now take `std::vector<ViewState>` instead of a single `ViewState`.

##### Additions :tada:

- Added support for the `EXT_feature_metadata` glTF extension.
- Added automatic conversion of the B3DM batch table to the `EXT_feature_metadata` extension.
- Added `CESIUM_COVERAGE_ENABLED` option to the build system.
- Added `AsyncSystem::dispatchOneMainThreadTask` to dispatch a single task, rather than all the tasks that are waiting.
- Added `AsyncSystem::createPromise` to create a Promise directly, rather than via a callback as in `AsyncSystem::createFuture`.
- Added `AsyncSystem::catchImmediately` to catch a Future rejection immediately in any thread.
- Added `AsyncSystem::all` to create a Future that resolves when a list of Futures resolve.
- Added support for multiple frustums in the `Tileset` selection algorithm.

##### Fixes :wrench:

- Fixed a bug that prevented `.then` functions from being used on a `Future<void>` when CESIUM_TRACING_ENABLED was ON.

### v0.5.0 - 2021-07-01

##### Breaking Changes :mega:

- `TilesetExternals` now has an `AsyncSystem` instead of a shared pointer to an `ITaskProcessor`.

##### Additions :tada:

- Added a performance tracing framework via `CESIUM_TRACE_*` macros.
- Added `Future<T>::thenImmediately`.
- Added `AsyncSystem::createThreadPool` and `Future<T>::thenInThreadPool`.
- `Future<T>::thenInWorkerThread` and `Future<T>::thenInMainThread` now arrange for their continuations to be executed immediately when the Future is resolved, if the Future is resolved in the correct thread.
- Moved all request cache database access to a dedicated thread, in order to free up worker threads for parallelizable work.

### v0.4.0 - 2021-06-01

##### Additions :tada:

- Added `Cesium3DTiles::TileIdUtilities` with a `createTileIdString` function to create logging/debugging strings for `TileID` objects.
- Accessing the same Bing Maps layer multiple times in a single application run now reuses the same Bing Maps session instead of starting a new one each time.
- Added a configure-time build option, `PRIVATE_CESIUM_SQLITE`, to rename all `sqlite3*` symbols to `cesium_sqlite3*`.

##### Fixes :wrench:

- Matched draco's decoded indices to gltf primitive if indices attribute does not match with the decompressed indices.
- `createAccessorView` now creates an (invalid) `AccessorView` with a standard numeric type on error, rather than creating `AccessorView<nullptr_t>`. This makes it easier to use a simple lambda as the callback.
- Disabled `HTTPLIB_USE_ZLIB_IF_AVAILABLE` and `HTTPLIB_USE_OPENSSL_IF_AVAILABLE` because these libraries are not required for our use for cpp-httplib and they cause problems on some systems.

### v0.3.1 - 2021-05-13

##### Fixes :wrench:

- Fixed a memory leak when loading textures from a glTF model.
- Fixed a use-after-free bug that could cause a crash when destroying a `RasterOverlay`.

### v0.3.0 - 2021-05-03

##### Breaking Changes :mega:

- Converted `magic_enum` / `CodeCoverage.cmake` dependencies to external submodules.
- Replaced `CesiumGltf::WriteFlags` bitmask with `CesiumGltf::WriteModelOptions` struct.
  `CesiumGltf::writeModelAsEmbeddedBytes` and `CesiumGltf::writeModelAndExternalfiles`
  now use this struct for configuration.
- Removed all exceptions in `WriterException.h`, warnings / errors are now reported in
  `WriteModelResult`, which is returned from `CesiumGltf::writeModelAsEmbeddedBytes` and
  `CesiumGltf::writeModelAndExternalFiles` instead.

##### Additions :tada:

- Added support for loading the water mask from quantized-mesh terrain tiles.

##### Fixes :wrench:

- Let a tile be renderable if all its raster overlays are ready, even if some are still loading.

### v0.2.0 - 2021-04-19

##### Breaking Changes :mega:

- Moved `JsonValue` from the `CesiumGltf` library to the `CesiumUtility` library and changes some of its methods.
- Renamed `CesiumGltf::Reader` to `CesiumGltf::GltfReader`.
- Made the `readModel` and `readImage` methods on `GltfReader` instance methods instead of static methods.

##### Additions :tada:

- Added `CesiumGltfWriter` library.
- Added `CesiumJsonReader` library.
- Added diagnostic details to error messages for invalid glTF inputs.
- Added diagnostic details to error messages for failed OAuth2 authorization with `CesiumIonClient::Connection`.
- Added an `Axis` enum and `AxisTransforms` class for coordinate system transforms
- Added support for the legacy `gltfUpVector` string property in the `asset` part of tilesets. The up vector is read and passed as an `Axis` in the `extras["gltfUpVector"]` property, so that receivers may rotate the glTF model's up-vector to match the Z-up convention of 3D Tiles.
- Unknown glTF extensions are now deserialized as a `JsonValue`. Previously, they were ignored.
- Added the ability to register glTF extensions for deserialization using `GltReader::registerExtension`.
- Added `GltfReader::setExtensionState`, which can be used to request that an extension not be deserialized or that it be deserialized as a `JsonValue` even though a statically-typed class is available for the extension.

##### Fixes :wrench:

- Gave glTFs created from quantized-mesh terrain tiles a more sensible material with a `metallicFactor` of 0.0 and a `roughnessFactor` of 1.0. Previously the default glTF material was used, which has a `metallicFactor` of 1.0, leading to an undesirable appearance.
- Reported zero-length images as non-errors as `BingMapsRasterOverlay` purposely requests that the Bing servers return a zero-length image for non-existent tiles.
- 3D Tiles geometric error is now scaled by the tile's transform.
- Fixed a bug that that caused a 3D Tiles tile to fail to refine when any of its children had an unsupported type of content.

### v0.1.0 - 2021-03-30

- Initial release.<|MERGE_RESOLUTION|>--- conflicted
+++ resolved
@@ -1,17 +1,14 @@
 # Change Log
 
-<<<<<<< HEAD
-### v0.20.0 - 2022-10-01
-
-##### Breaking Changes :mega:
+### ? - ?
+
+##### Breaking Changes :mega:
+
 - `TileRenderContent::lodTransitionPercentage` now always goes from 0.0 --> 1.0 regardless of if the tile is fading in or out.
-=======
-### ? - ?
 
 ##### Fixes :wrench:
 
 - In `CesiumGltfWriter`, `accessor.byteOffset` and `bufferView.byteOffset` are no longer written if the value is 0. This fixes validation errors for accessors that don't have buffer views, e.g. attributes that are Draco compressed.
->>>>>>> cc7be313
 
 ### v0.19.0 - 2022-09-01
 
