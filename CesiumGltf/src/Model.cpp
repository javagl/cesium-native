--- conflicted
+++ resolved
@@ -171,11 +171,7 @@
     }
 
     Scene* pThisDefaultScene = Model::getSafe(&this->scenes, this->scene);
-<<<<<<< HEAD
-    Scene* pRhsDefaultScene = Model::getSafe(&this->scenes, int32_t(rhs.scene + firstScene));
-=======
     Scene* pRhsDefaultScene = Model::getSafe(&this->scenes, rhs.scene + int32_t(firstScene));
->>>>>>> 7ef8d428
 
     if (!pThisDefaultScene) {
         this->scene = rhs.scene;
@@ -187,20 +183,12 @@
 
         // Refresh the scene pointers potentially invalidated by the above.
         pThisDefaultScene = Model::getSafe(&this->scenes, this->scene);
-<<<<<<< HEAD
-        pRhsDefaultScene = Model::getSafe(&this->scenes, int32_t(rhs.scene + firstScene));
-=======
         pRhsDefaultScene = Model::getSafe(&this->scenes, rhs.scene + int32_t(firstScene));
->>>>>>> 7ef8d428
 
         newScene.nodes = pThisDefaultScene->nodes;
         size_t originalNodeCount = newScene.nodes.size();
         newScene.nodes.resize(originalNodeCount + pRhsDefaultScene->nodes.size());
-<<<<<<< HEAD
-        std::copy(pRhsDefaultScene->nodes.begin(), pRhsDefaultScene->nodes.end(), newScene.nodes.begin() + originalNodeCount);
-=======
         std::copy(pRhsDefaultScene->nodes.begin(), pRhsDefaultScene->nodes.end(), newScene.nodes.begin() + int64_t(originalNodeCount));
->>>>>>> 7ef8d428
 
         // No need to update indices because they've already been updated when
         // we copied them from rhs to this.
