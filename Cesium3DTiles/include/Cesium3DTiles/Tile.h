#pragma once

#include "Cesium3DTiles/BoundingVolume.h"
#include "Cesium3DTiles/Gltf.h"
#include "Cesium3DTiles/IAssetRequest.h"
#include "Cesium3DTiles/Library.h"
#include "Cesium3DTiles/RasterMappedTo3DTile.h"
#include "Cesium3DTiles/RasterOverlayTile.h"
#include "Cesium3DTiles/TileContext.h"
#include "Cesium3DTiles/TileID.h"
#include "Cesium3DTiles/TileRefine.h"
#include "Cesium3DTiles/TileSelectionState.h"
#include "CesiumGeospatial/Projection.h"
#include "CesiumUtility/DoublyLinkedList.h"
#include <atomic>
#include <glm/mat4x4.hpp>
#include <gsl/span>
#include <memory>
#include <optional>
#include <string>
#include <vector>

namespace Cesium3DTiles {
    class Tileset;
    class TileContent;
    class RasterOverlayTileProvider;
    struct TileContentLoadResult;

    /**
     * @brief A tile in a {@link Tileset}.
     * 
     * The tiles of a tileset form a hierarchy, where each tile may contain 
     * renderable content, and each tile has an associated bounding volume.
     * 
     * The actual hierarchy is represented with the {@link Tile::getParent}
     * and {@link Tile::getChildren} functions.
     * 
     * The renderable content is provided as a {@link TileContentLoadResult}
     * from the {@link Tile::getContent} function. The {@link Tile::getGeometricError}
     * function returns the geometric error of the representation of the renderable 
     * content of a tile.
     * 
     * The {@link BoundingVolume} is given by the {@link Tile::getBoundingVolume}
     * function. This bounding volume encloses the renderable content of the 
     * tile itself, as well as the renderable content of all children, yielding 
     * a spatially coherent hierarchy of bounding volumes.
     * 
     * The bounding volume of the content of an individual tile is given 
     * by the {@link Tile::getContentBoundingVolume} function.
     * 
     */
    class CESIUM3DTILES_API Tile {
    public:
        /**
         * The current state of this tile in the loading process.
         */
        enum class LoadState {
            /**
             * @brief This tile is in the process of being destroyed. 
             *
             * Any pointers to it will soon be invalid.
             */
            Destroying = -3,

            /**
             * @brief Something went wrong while loading this tile and it will not be retried.
             */
            Failed = -2,

            /**
             * @brief Something went wrong while loading this tile, but it may be a temporary problem.
             */
            FailedTemporarily = -1,

            /**
             * @brief The tile is not yet loaded at all, beyond the metadata in tileset.json.
             */
            Unloaded = 0,

            /**
             * @brief The tile content is currently being loaded. 
             *
             * Note that while a tile is in this state, its {@link Tile::getContent},
             * {@link Tile::getState}, and {@link Tile::setState} methods may be 
             * called from the load thread.
             */
            ContentLoading = 1,

            /**
             * @brief The tile content has finished loading.
             */
            ContentLoaded = 2,

            /**
             * @brief The tile is completely done loading.
             */
            Done = 3
        };

        /**
         * @brief Default constructor for an empty, uninitialized tile.
         */
        Tile();

        /**
         * @brief Default destructor, which clears all resources associated with this tile.
         */
        ~Tile();

        /**
         * @brief Copy constructor.
         *
         * @param rhs The other instance.
         */
        Tile(Tile& rhs) noexcept = delete;

        /**
         * @brief Move constructor.
         * 
         * @param rhs The other instance.
         */
        Tile(Tile&& rhs) noexcept;

        /**
         * @brief Move assignment operator.
         *
         * @param rhs The other instance.
         */
        Tile& operator=(Tile&& rhs) noexcept;

        /**
         * @brief Prepares this tile for being destroyed.
         * 
         * This function is not supposed to be called by clients.
         * 
         * It will cancel all pending requests for this tile, 
         * and make sure that the resources that have been 
         * allocated by this tile can be freed.
         */
        void prepareToDestroy();

        /**
         * @brief Returns the {@link Tileset} to which this tile belongs.
         */
        Tileset* getTileset() { return this->_pContext->pTileset; }

        /** @copydoc Tile::getTileset() */
        const Tileset* getTileset() const { return this->_pContext->pTileset; }
        
        /**
         * @brief Returns the {@link TileContext} of this tile.
         * 
         * This function is not supposed to be called by clients.
         *
         * @return The tile context.
         */
        TileContext* getContext() { return this->_pContext; }

        /** @copydoc Tile::getContext() */
        const TileContext* getContext() const { return this->_pContext; }

        /**
         * @brief Set the {@link TileContext} of this tile.
         * 
         * This function is not supposed to be called by clients.
         *
         * @param pContext The tile context.
         */
        void setContext(TileContext* pContext) { this->_pContext = pContext; }

        /**
         * @brief Returns the parent of this tile in the tile hierarchy.
         * 
         * This will be the `nullptr` if this is the root tile.
         * 
         * @return The parent.
         */
        Tile* getParent() { return this->_pParent; }

        /** @copydoc Tile::getParent() */
        const Tile* getParent() const { return this->_pParent; }

        /**
         * @brief Set the parent of this tile.
         *
         * This function is not supposed to be called by clients.
         *
         * @param pParent The parent tile .
         */
        void setParent(Tile* pParent) { this->_pParent = pParent; }

        /**
         * @brief Returns a *view* on the children of this tile.
         * 
         * The returned span will become invalid when this tile is destroyed.
         * 
         * @return The children of this tile.
         */
        gsl::span<Tile> getChildren() { return gsl::span<Tile>(this->_children); }

        /** @copydoc Tile::getChildren() */
        gsl::span<const Tile> getChildren() const { return gsl::span<const Tile>(this->_children); }

        /**
         * @brief Allocates space for the given number of child tiles.
         * 
         * This function is not supposed to be called by clients.
         * 
         * @param count The number of child tiles.
         * @throws `std::runtime_error` if this tile already has children.
         */
        void createChildTiles(size_t count);

        /**
         * @brief Assigns the given child tiles to this tile.
         *
         * This function is not supposed to be called by clients.
         *
         * @param children The child tiles.
         * @throws `std::runtime_error` if this tile already has children.
         */
        void createChildTiles(std::vector<Tile>&& children);

        /**
         * @brief Returns the {@link BoundingVolume} of this tile.
         * 
         * This is a bounding volume that encloses the content of this tile,
         * as well as the content of all child tiles. 
         * 
         * @see Tile::getContentBoundingVolume
         * 
         * @return The bounding volume.
         */
        const BoundingVolume& getBoundingVolume() const { return this->_boundingVolume; }

        /**
         * @brief Set the {@link BoundingVolume} of this tile.
         * 
         * This function is not supposed to be called by clients.
         *
         * @param value The bounding volume.
         */
        void setBoundingVolume(const BoundingVolume& value) { this->_boundingVolume = value; }

        /**
         * @brief Returns the viewer request volume of this tile.
         * 
         * The viewer request volume is an optional {@link BoundingVolume} that
         * may be associated with a tile. It allows controlling the rendering 
         * process of the tile content: If the viewer request volume is present,
         * then the content of the tile will only be rendered when the viewer
         * (i.e. the camera position) is inside the viewer request volume.
         * 
         * @return The viewer request volume, or an empty optional.
         */
        const std::optional<BoundingVolume>& getViewerRequestVolume() const { return this->_viewerRequestVolume; }

        /**
         * @brief Set the viewer request volume of this tile.
         *
         * This function is not supposed to be called by clients.
         *
         * @param value The viewer request volume.
         */
        void setViewerRequestVolume(const std::optional<BoundingVolume>& value) { this->_viewerRequestVolume = value; }

        /**
         * @brief Returns the geometric error of this tile.
         *
         * This is the error, in meters, introduced if this tile is rendered and its children 
         * are not. This is used to compute screen space error, i.e., the error measured in pixels.
         * 
         * @return The geometric error of this tile, in meters.
         */
        double getGeometricError() const { return this->_geometricError; }

        /**
         * @brief Set the geometric error of the contents of this tile.
         * 
         * This function is not supposed to be called by clients.
         *
         * @param value The geometric error, in meters.
         */
        void setGeometricError(double value) { this->_geometricError = value; }

        /**
         * @brief The refinement strategy of this tile.
         * 
         * Returns the {@link TileRefine} value that indicates the refinement strategy
         * for this tile. This is `Add` when the content of the 
         * child tiles is *added* to the content of this tile during refinement, and
         * `Replace` when the content of the child tiles *replaces*
         * the content of this tile during refinement. 
         * 
         * @return The refinement strategy.
         */
        TileRefine getRefine() const { return this->_refine; }

        /**
         * @brief Set the refinement strategy of this tile.
         *
         * This function is not supposed to be called by clients.
         *
         * @param value The refinement strategy.
         */
        void setRefine(TileRefine value) { this->_refine = value; }

        /**
        * @brief Gets the transformation matrix for this tile. 
        *
        * This matrix does _not_ need to be multiplied with the tile's parent's transform 
        * as this has already been done.
        * 
        * @return The transform matrix.
        */
        const glm::dmat4x4& getTransform() const { return this->_transform; }

        /**
         * @brief Set the transformation matrix for this tile.
         *
         * This function is not supposed to be called by clients.
         *
         * @param value The transform matrix.
         */
        void setTransform(const glm::dmat4x4& value) { this->_transform = value; }

        /**
         * @brief Returns the {@link TileID} of this tile.
         * 
         * This function is not supposed to be called by clients.
         *
         * @return The tile ID.
         */
        const TileID& getTileID() const { return this->_id; }

        /**
         * @brief Set the {@link TileID} of this tile.
         *
         * This function is not supposed to be called by clients.
         *
         * @param id The tile ID.
         */
        void setTileID(const TileID& id);

        /**
         * @brief Returns the {@link BoundingVolume} of the renderable content of this tile.
         * 
         * The content bounding volume is a bounding volume that tightly fits only the
         * renderable content of the tile. This enables tighter view frustum culling, 
         * making it possible to exclude from rendering any content not in the view
         * frustum.
         * 
         * @see Tile::getBoundingVolume
         */
        const std::optional<BoundingVolume>& getContentBoundingVolume() const { return this->_contentBoundingVolume; }

        /**
         * @brief Set the {@link BoundingVolume} of the renderable content of this tile.
         * 
         * This function is not supposed to be called by clients.
         *
         * @param value The content bounding volume
         */
        void setContentBoundingVolume(const std::optional<BoundingVolume>& value) { this->_contentBoundingVolume = value; }

        /**
         * @brief Returns the {@link TileContentLoadResult} for the content of this tile.
         * 
         * This will be a `nullptr` if the content of this tile has not yet been loaded,
         * as indicated by the indicated by the {@link Tile::getState} of 
         * this tile not being {@link Tile::LoadState::ContentLoaded}.
         * 
         * @return The tile content load result, or `nullptr` if no content is loaded
         */
        TileContentLoadResult* getContent() { return this->_pContent.get(); }

        /** @copydoc Tile::getContent() */
        const TileContentLoadResult* getContent() const { return this->_pContent.get(); }

        /** 
         * @brief Returns internal resources required for rendering this tile.
         *
         * This function is not supposed to be called by clients.
         *
         * @return The renderer resources.
         */
        void* getRendererResources() const { return this->_pRendererResources; }

        /**
         * @brief Returns the {@link LoadState} of this tile.
         */
        LoadState getState() const { return this->_state.load(std::memory_order::memory_order_acquire); }

        /**
         * @brief Returns the content request that is currently in flight, if any.
         */
        IAssetRequest* getContentRequest() { return this->_pContentRequest.get(); }

        /**
         * @brief Returns the {@link TileSelectionState} of this tile.
         *
         * This function is not supposed to be called by clients.
         *
         * @return The last selection state
         */
        TileSelectionState& getLastSelectionState() { return this->_lastSelectionState; }

        /** @copydoc Tile::getLastSelectionState() */
        const TileSelectionState& getLastSelectionState() const { return this->_lastSelectionState; }

        /**
         * @brief Set the {@link TileSelectionState} of this tile.
         * 
         * This function is not supposed to be called by clients.
         *
         * @param newState The new stace
         */
        void setLastSelectionState(const TileSelectionState& newState) { this->_lastSelectionState = newState; }

        /**
         * @brief Returns the raster overlay tiles that have been mapped to this tile.
         */
        std::vector<RasterMappedTo3DTile>& getMappedRasterTiles() { return this->_rasterTiles; }

        /** @copydoc Tile::getMappedRasterTiles() */
        const std::vector<RasterMappedTo3DTile>& getMappedRasterTiles() const { return this->_rasterTiles; }

        /**
         * @brief Determines if this tile is currently renderable.
         */
        bool isRenderable() const;

        /**
         * @brief Trigger the process of loading the {@link Tile::getContent}.
         * 
         * This function is not supposed to be called by clients.
         * 
         * If this tile is not in its initial state (indicated by the {@link Tile::getState} of 
         * this tile being *not* {@link Tile::LoadState::Unloaded}), then nothing will be done.
         * 
         * Otherwise, the tile will go into the {@link Tile::LoadState::ContentLoading}
         * state, and the request for loading the tile content will be sent out. The 
         * function will then return, and the response of the request will be received 
         * asynchronously. Depending on the type of the tile and the response, the tile 
         * will eventually go into the {@link Tile::LoadState::ContentLoaded} state, 
         * and the {@link Tile::getContent} will be available.
         */
        void loadContent();

        /**
         * @brief Frees all resources that have been allocated for the {@link Tile::getContent}.
         * 
         * This function is not supposed to be called by clients.
         *
         * If the operation for loading the tile content is currently in progress, as indicated by
         * the {@link Tile::getState} of this tile being {@link Tile::LoadState::ContentLoading}), 
         * then nothing will be done, and `false` will be returned.
         * 
         * Otherwise, the resources that have been allocated for the tile content will
         * be freed.
         * 
         * @return Whether the content was unloaded.
         */
        bool unloadContent();

        /**
         * @brief Gives this tile a chance to update itself each render frame.
         * 
         * @param previousFrameNumber The number of the previous render frame.
         * @param currentFrameNumber The number of the current render frame.
         */
        void update(uint32_t previousFrameNumber, uint32_t currentFrameNumber);

        /**
         * @brief Marks the tile as permanently failing to load.
         * 
         * This function is not supposed to be called by clients.
         * 
         * Moves the tile from the `FailedTemporarily` state to the `Failed` state.
         * If the tile is not in the `FailedTemporarily` state, this method does nothing.
         */
        void markPermanentlyFailed();

    protected:

        /**
         * @brief Set the {@link LoadState} of this tile.
         */
        void setState(LoadState value);

        /**
         * @brief Will be called when the response for loading the tile content was received.
         * 
         * This will examine the response of the given {@link IAssetRequest} and
         * create the {@link Tile::getContent} of this tile. The requests are 
         * triggered by {@link Tile::loadContent}, and this function will be
         * called asynchronously when the response arrives. 
         * 
         * @param pRequest The {@link IAssetRequest} for which the response was received.
         */
<<<<<<< HEAD
        void contentResponseReceived(IAssetRequest* pRequest);

        /**
         * @brief Generates texture coordiantes for the raster overlays of the content of this tile. 
         * 
         * This will extend the accessors of the glTF model of the content of this
         * tile with accessors that contain the texture coordinate sets for different 
         * projections. Further details are not specified here.
         * 
         * @return The bounding region
         */
        std::optional<CesiumGeospatial::BoundingRegion> generateTextureCoordinates();

        /**
         * @brief Upsample the parent of this tile.
         * 
         * This method should only be called when this tile's parent is already loaded.
         */
        void upsampleParent();
=======
        void contentResponseReceived(const std::vector<CesiumGeospatial::Projection>& projections, IAssetRequest* pRequest);
        std::optional<CesiumGeospatial::BoundingRegion> generateTextureCoordinates(const std::vector<CesiumGeospatial::Projection>& projections);
        void upsampleParent(std::vector<CesiumGeospatial::Projection>&& projections);
>>>>>>> c8dafc51

    private:
        // Position in bounding-volume hierarchy.
        TileContext* _pContext;
        Tile* _pParent;
        std::vector<Tile> _children;

        // Properties from tileset.json.
        // These are immutable after the tile leaves TileState::Unloaded.
        BoundingVolume _boundingVolume;
        std::optional<BoundingVolume> _viewerRequestVolume;
        double _geometricError;
        TileRefine _refine;
        glm::dmat4x4 _transform;

        TileID _id;
        std::optional<BoundingVolume> _contentBoundingVolume;

        // Load state and data.
        std::atomic<LoadState> _state;
        std::unique_ptr<IAssetRequest> _pContentRequest;
        std::unique_ptr<TileContentLoadResult> _pContent;
        void* _pRendererResources;

        // Selection state
        TileSelectionState _lastSelectionState;

        // Overlays
        std::vector<RasterMappedTo3DTile> _rasterTiles;

        CesiumUtility::DoublyLinkedListPointers<Tile> _loadedTilesLinks;

    public:

        /**
         * @brief A {@link CesiumUtility::DoublyLinkedList} for tile objects.
         */
        typedef CesiumUtility::DoublyLinkedList<Tile, &Tile::_loadedTilesLinks> LoadedLinkedList;
    };

}<|MERGE_RESOLUTION|>--- conflicted
+++ resolved
@@ -498,31 +498,9 @@
          * 
          * @param pRequest The {@link IAssetRequest} for which the response was received.
          */
-<<<<<<< HEAD
-        void contentResponseReceived(IAssetRequest* pRequest);
-
-        /**
-         * @brief Generates texture coordiantes for the raster overlays of the content of this tile. 
-         * 
-         * This will extend the accessors of the glTF model of the content of this
-         * tile with accessors that contain the texture coordinate sets for different 
-         * projections. Further details are not specified here.
-         * 
-         * @return The bounding region
-         */
-        std::optional<CesiumGeospatial::BoundingRegion> generateTextureCoordinates();
-
-        /**
-         * @brief Upsample the parent of this tile.
-         * 
-         * This method should only be called when this tile's parent is already loaded.
-         */
-        void upsampleParent();
-=======
         void contentResponseReceived(const std::vector<CesiumGeospatial::Projection>& projections, IAssetRequest* pRequest);
         std::optional<CesiumGeospatial::BoundingRegion> generateTextureCoordinates(const std::vector<CesiumGeospatial::Projection>& projections);
         void upsampleParent(std::vector<CesiumGeospatial::Projection>&& projections);
->>>>>>> c8dafc51
 
     private:
         // Position in bounding-volume hierarchy.
@@ -556,10 +534,6 @@
         CesiumUtility::DoublyLinkedListPointers<Tile> _loadedTilesLinks;
 
     public:
-
-        /**
-         * @brief A {@link CesiumUtility::DoublyLinkedList} for tile objects.
-         */
         typedef CesiumUtility::DoublyLinkedList<Tile, &Tile::_loadedTilesLinks> LoadedLinkedList;
     };
 
