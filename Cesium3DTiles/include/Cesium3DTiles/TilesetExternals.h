--- conflicted
+++ resolved
@@ -1,11 +1,8 @@
 #pragma once
 
 #include "Cesium3DTiles/Library.h"
-<<<<<<< HEAD
 #include "Cesium3DTiles/CreditSystem.h"
-=======
 #include "Cesium3DTiles/spdlog-cesium.h"
->>>>>>> 587be7b2
 #include <memory>
 
 namespace CesiumAsync {
@@ -40,17 +37,16 @@
         std::shared_ptr<CesiumAsync::ITaskProcessor> pTaskProcessor;
 
         /**
-<<<<<<< HEAD
          * @brief An external {@link CreditSystem}
          */
          std::shared_ptr<CreditSystem> pCreditSystem;
-=======
+      
+        /**
          * @brief A spdlog logger that will receive log messages.
          * 
          * If not specified, defaults to `spdlog::default_logger()`.
          */
         std::shared_ptr<spdlog::logger> pLogger = spdlog::default_logger();
->>>>>>> 587be7b2
     };
 
 }