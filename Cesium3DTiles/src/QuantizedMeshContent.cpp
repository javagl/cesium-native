#include "QuantizedMeshContent.h"
#include "Cesium3DTiles/Tile.h"
#include "Cesium3DTiles/Tileset.h"
#include "Cesium3DTiles/spdlog-cesium.h"
#include "CesiumGeometry/QuadtreeTileRectangularRange.h"
#include "CesiumGeospatial/GlobeRectangle.h"
#include "CesiumUtility/JsonHelpers.h"
#include "CesiumUtility/Math.h"
#include "CesiumUtility/Profiler.h"
#include "CesiumUtility/Uri.h"
#include "SkirtMeshMetadata.h"
#include "calcQuadtreeMaxGeometricError.h"
#include <cstddef>
#include <glm/common.hpp>
#include <glm/mat4x4.hpp>
#include <glm/vec3.hpp>
#include <rapidjson/document.h>
#include <stdexcept>

using namespace CesiumUtility;
using namespace CesiumGeospatial;
using namespace CesiumGeometry;

namespace Cesium3DTiles {
/*static*/ std::string QuantizedMeshContent::CONTENT_TYPE =
    "application/vnd.quantized-mesh";

struct QuantizedMeshHeader {
  // The center of the tile in Earth-centered Fixed coordinates.
  double CenterX;
  double CenterY;
  double CenterZ;

  // The minimum and maximum heights in the area covered by this tile.
  // The minimum may be lower and the maximum may be higher than
  // the height of any vertex in this tile in the case that the min/max vertex
  // was removed during mesh simplification, but these are the appropriate
  // values to use for analysis or visualization.
  float MinimumHeight;
  float MaximumHeight;

  // The tile’s bounding sphere.  The X,Y,Z coordinates are again expressed
  // in Earth-centered Fixed coordinates, and the radius is in meters.
  double BoundingSphereCenterX;
  double BoundingSphereCenterY;
  double BoundingSphereCenterZ;
  double BoundingSphereRadius;

  // The horizon occlusion point, expressed in the ellipsoid-scaled
  // Earth-centered Fixed frame. If this point is below the horizon, the entire
  // tile is below the horizon. See
  // http://cesiumjs.org/2013/04/25/Horizon-culling/ for more information.
  double HorizonOcclusionPointX;
  double HorizonOcclusionPointY;
  double HorizonOcclusionPointZ;

  // The total number of vertices.
  uint32_t vertexCount;
};

struct ExtensionHeader {
  uint8_t extensionId;
  uint32_t extensionLength;
};

enum class QuantizedMeshIndexType { UnsignedShort, UnsignedInt };

struct QuantizedMeshView {
  QuantizedMeshView()
      : header{nullptr},
        indexType{QuantizedMeshIndexType::UnsignedShort},
        triangleCount{0},
        westEdgeIndicesCount{0},
        southEdgeIndicesCount{0},
        eastEdgeIndicesCount{0},
        northEdgeIndicesCount{0},
        onlyWater{false},
        onlyLand{true},
        metadataJsonLength{0} {}

  const QuantizedMeshHeader* header;

  gsl::span<const uint16_t> uBuffer;
  gsl::span<const uint16_t> vBuffer;
  gsl::span<const uint16_t> heightBuffer;

  QuantizedMeshIndexType indexType;
  uint32_t triangleCount;
  gsl::span<const std::byte> indicesBuffer;

  uint32_t westEdgeIndicesCount;
  gsl::span<const std::byte> westEdgeIndicesBuffer;

  uint32_t southEdgeIndicesCount;
  gsl::span<const std::byte> southEdgeIndicesBuffer;

  uint32_t eastEdgeIndicesCount;
  gsl::span<const std::byte> eastEdgeIndicesBuffer;

  uint32_t northEdgeIndicesCount;
  gsl::span<const std::byte> northEdgeIndicesBuffer;

  gsl::span<const std::byte> octEncodedNormalBuffer;

  bool onlyWater;
  bool onlyLand;

  // water mask will always be a 256*256 map where 0 is land and 255 is water.
  gsl::span<const std::byte> waterMaskBuffer;

  uint32_t metadataJsonLength;
  gsl::span<const char> metadataJsonBuffer;
};

// We can't use sizeof(QuantizedMeshHeader) because it may be padded.
const size_t headerLength = 92;
const size_t extensionHeaderLength = 5;

int32_t zigZagDecode(int32_t value) { return (value >> 1) ^ (-(value & 1)); }

template <class E, class D>
void decodeIndices(const gsl::span<const E>& encoded, gsl::span<D>& decoded) {
  if (decoded.size() < encoded.size()) {
    throw std::runtime_error("decoded buffer is too small.");
  }

  E highest = 0;
  for (size_t i = 0; i < encoded.size(); ++i) {
    E code = encoded[i];
    E decodedIdx = static_cast<E>(highest - code);
    decoded[i] = static_cast<D>(decodedIdx);
    if (code == 0) {
      ++highest;
    }
  }
}

template <class T>
static T readValue(
    const gsl::span<const std::byte>& data,
    size_t offset,
    T defaultValue) {
  if (offset + sizeof(T) <= data.size()) {
    return *reinterpret_cast<const T*>(data.data() + offset);
  }
  return defaultValue;
}

static glm::dvec3 octDecode(uint8_t x, uint8_t y) {
  const uint8_t rangeMax = 255;

  glm::dvec3 result;

  result.x = CesiumUtility::Math::fromSNorm(x, rangeMax);
  result.y = CesiumUtility::Math::fromSNorm(y, rangeMax);
  result.z = 1.0 - (glm::abs(result.x) + glm::abs(result.y));

  if (result.z < 0.0) {
    double oldVX = result.x;
    result.x =
        (1.0 - glm::abs(result.y)) * CesiumUtility::Math::signNotZero(oldVX);
    result.y =
        (1.0 - glm::abs(oldVX)) * CesiumUtility::Math::signNotZero(result.y);
  }

  return glm::normalize(result);
}

static void processMetadata(
    const std::shared_ptr<spdlog::logger>& pLogger,
    const QuadtreeTileID& tileID,
    gsl::span<const char> json,
    TileContentLoadResult& result);

static std::optional<QuantizedMeshView> parseQuantizedMesh(
    const gsl::span<const std::byte>& data,
    bool enableWaterMask) {
  if (data.size() < headerLength) {
    return std::nullopt;
  }

  size_t readIndex = 0;

  // parse header
  QuantizedMeshView meshView;
  meshView.header = reinterpret_cast<const QuantizedMeshHeader*>(data.data());
  readIndex += headerLength;

  // parse u, v, and height buffers
  uint32_t vertexCount = meshView.header->vertexCount;

  meshView.uBuffer = gsl::span<const uint16_t>(
      reinterpret_cast<const uint16_t*>(data.data() + readIndex),
      vertexCount);
  readIndex += meshView.uBuffer.size_bytes();
  if (readIndex > data.size()) {
    return std::nullopt;
  }

  meshView.vBuffer = gsl::span<const uint16_t>(
      reinterpret_cast<const uint16_t*>(data.data() + readIndex),
      vertexCount);
  readIndex += meshView.vBuffer.size_bytes();
  if (readIndex > data.size()) {
    return std::nullopt;
  }

  meshView.heightBuffer = gsl::span<const uint16_t>(
      reinterpret_cast<const uint16_t*>(data.data() + readIndex),
      vertexCount);
  readIndex += meshView.heightBuffer.size_bytes();
  if (readIndex > data.size()) {
    return std::nullopt;
  }

  // parse the indices buffer
  uint32_t indexSizeBytes;
  if (vertexCount > 65536) {
    // 32-bit indices
    if ((readIndex % 4) != 0) {
      readIndex += 2;
      if (readIndex > data.size()) {
        return std::nullopt;
      }
    }

    meshView.triangleCount = readValue<uint32_t>(data, readIndex, 0);
    readIndex += sizeof(uint32_t);
    if (readIndex > data.size()) {
      return std::nullopt;
    }

    uint32_t indicesCount = meshView.triangleCount * 3;
    meshView.indicesBuffer = gsl::span<const std::byte>(
        data.data() + readIndex,
        indicesCount * sizeof(uint32_t));
    readIndex += meshView.indicesBuffer.size_bytes();
    if (readIndex > data.size()) {
      return std::nullopt;
    }

    meshView.indexType = QuantizedMeshIndexType::UnsignedInt;
    indexSizeBytes = sizeof(uint32_t);
  } else {
    // 16-bit indices
    meshView.triangleCount = readValue<uint32_t>(data, readIndex, 0);
    readIndex += sizeof(uint32_t);
    if (readIndex > data.size()) {
      return std::nullopt;
    }

    uint32_t indicesCount = meshView.triangleCount * 3;
    meshView.indicesBuffer = gsl::span<const std::byte>(
        data.data() + readIndex,
        indicesCount * sizeof(uint16_t));
    readIndex += meshView.indicesBuffer.size_bytes();
    if (readIndex > data.size()) {
      return std::nullopt;
    }

    meshView.indexType = QuantizedMeshIndexType::UnsignedShort;
    indexSizeBytes = sizeof(uint16_t);
  }

  // prepare to read edge
  size_t edgeByteSizes = 0;

  // read the west edge indices
  meshView.westEdgeIndicesCount = readValue<uint32_t>(data, readIndex, 0);
  readIndex += sizeof(uint32_t);
  edgeByteSizes = meshView.westEdgeIndicesCount * indexSizeBytes;
  if (readIndex + edgeByteSizes > data.size()) {
    return std::nullopt;
  }

  meshView.westEdgeIndicesBuffer =
      gsl::span<const std::byte>(data.data() + readIndex, edgeByteSizes);
  readIndex += edgeByteSizes;

  // read the south edge
  meshView.southEdgeIndicesCount = readValue<uint32_t>(data, readIndex, 0);
  readIndex += sizeof(uint32_t);
  edgeByteSizes = meshView.southEdgeIndicesCount * indexSizeBytes;
  if (readIndex + edgeByteSizes > data.size()) {
    return std::nullopt;
  }

  meshView.southEdgeIndicesBuffer =
      gsl::span<const std::byte>(data.data() + readIndex, edgeByteSizes);
  readIndex += edgeByteSizes;

  // read the east edge
  meshView.eastEdgeIndicesCount = readValue<uint32_t>(data, readIndex, 0);
  readIndex += sizeof(uint32_t);
  edgeByteSizes = meshView.eastEdgeIndicesCount * indexSizeBytes;
  if (readIndex + edgeByteSizes > data.size()) {
    return std::nullopt;
  }

  meshView.eastEdgeIndicesBuffer =
      gsl::span<const std::byte>(data.data() + readIndex, edgeByteSizes);
  readIndex += edgeByteSizes;

  // read the north edge
  meshView.northEdgeIndicesCount = readValue<uint32_t>(data, readIndex, 0);
  readIndex += sizeof(uint32_t);
  edgeByteSizes = meshView.northEdgeIndicesCount * indexSizeBytes;
  if (readIndex + edgeByteSizes > data.size()) {
    return std::nullopt;
  }

  meshView.northEdgeIndicesBuffer =
      gsl::span<const std::byte>(data.data() + readIndex, edgeByteSizes);
  readIndex += edgeByteSizes;

  // parse oct-encoded normal buffer and metadata
  while (readIndex < data.size()) {
    if (readIndex + extensionHeaderLength > data.size()) {
      break;
    }

    uint8_t extensionID =
        *reinterpret_cast<const uint8_t*>(data.data() + readIndex);
    readIndex += sizeof(uint8_t);
    uint32_t extensionLength =
        *reinterpret_cast<const uint32_t*>(data.data() + readIndex);
    readIndex += sizeof(uint32_t);

    if (extensionID == 1) {
      // Oct-encoded per-vertex normals
      if (readIndex + vertexCount * 2 > data.size()) {
        break;
      }

      meshView.octEncodedNormalBuffer =
          gsl::span<const std::byte>(data.data() + readIndex, vertexCount * 2);
    } else if (enableWaterMask && extensionID == 2) {
      // Water Mask
      if (extensionLength == 1) {
        // Either fully land or fully water
        meshView.onlyWater = static_cast<bool>(
            *reinterpret_cast<const unsigned char*>(data.data() + readIndex));
        meshView.onlyLand = !meshView.onlyWater;
      } else if (extensionLength == 65536) {
        // We have a 256*256 mask defining where the water is within the tile
        // 0 means land, 255 means water
        meshView.onlyWater = false;
        meshView.onlyLand = false;
        meshView.waterMaskBuffer =
            gsl::span<const std::byte>(data.data() + readIndex, 65536);
      }
    } else if (extensionID == 4) {
      // Metadata
      if (readIndex + sizeof(uint32_t) > data.size()) {
        break;
      }

      meshView.metadataJsonLength =
          *reinterpret_cast<const uint32_t*>(data.data() + readIndex);

      if (readIndex + sizeof(uint32_t) + meshView.metadataJsonLength >
          data.size()) {
        break;
      }

      meshView.metadataJsonBuffer = gsl::span<const char>(
          reinterpret_cast<const char*>(
              data.data() + sizeof(uint32_t) + readIndex),
          meshView.metadataJsonLength);
    }

    readIndex += extensionLength;
  }

  return meshView;
}

static double calculateSkirtHeight(
    const CesiumGeospatial::Ellipsoid& ellipsoid,
    const CesiumGeospatial::GlobeRectangle& rectangle) {
  double levelMaximumGeometricError =
      calcQuadtreeMaxGeometricError(ellipsoid) * rectangle.computeWidth();
  return levelMaximumGeometricError * 5.0;
}

template <class E, class I>
static void addSkirt(
    const CesiumGeospatial::Ellipsoid& ellipsoid,
    const glm::dvec3& center,
    const CesiumGeospatial::GlobeRectangle& rectangle,
    double minimumHeight,
    double maximumHeight,
    uint32_t currentVertexCount,
    uint32_t currentIndicesCount,
    double skirtHeight,
    double longitudeOffset,
    double latitudeOffset,
    const std::vector<glm::dvec3>& uvsAndHeights,
    const gsl::span<const E>& edgeIndices,
    gsl::span<float>& positions,
    gsl::span<float>& normals,
    gsl::span<I>& indices) {
  double west = rectangle.getWest();
  double south = rectangle.getSouth();
  double east = rectangle.getEast();
  double north = rectangle.getNorth();

  size_t newEdgeIndex = currentVertexCount;
  size_t positionIdx = currentVertexCount * 3;
  size_t indexIdx = currentIndicesCount;
  for (size_t i = 0; i < edgeIndices.size(); ++i) {
    E edgeIdx = edgeIndices[i];

    double uRatio = uvsAndHeights[edgeIdx].x;
    double vRatio = uvsAndHeights[edgeIdx].y;
    double heightRatio = uvsAndHeights[edgeIdx].z;
    double longitude = Math::lerp(west, east, uRatio) + longitudeOffset;
    double latitude = Math::lerp(south, north, vRatio) + latitudeOffset;
    double heightMeters =
        Math::lerp(minimumHeight, maximumHeight, heightRatio) - skirtHeight;
    glm::dvec3 position = ellipsoid.cartographicToCartesian(
        Cartographic(longitude, latitude, heightMeters));
    position -= center;

    positions[positionIdx] = static_cast<float>(position.x);
    positions[positionIdx + 1] = static_cast<float>(position.y);
    positions[positionIdx + 2] = static_cast<float>(position.z);

    if (!normals.empty()) {
      size_t componentIndex = static_cast<size_t>(3 * edgeIdx);
      normals[positionIdx] = normals[componentIndex];
      normals[positionIdx + 1] = normals[componentIndex + 1];
      normals[positionIdx + 2] = normals[componentIndex + 2];
    }

    if (i < edgeIndices.size() - 1) {
      E nextEdgeIdx = edgeIndices[i + 1];
      indices[indexIdx++] = static_cast<I>(edgeIdx);
      indices[indexIdx++] = static_cast<I>(nextEdgeIdx);
      indices[indexIdx++] = static_cast<I>(newEdgeIndex);

      indices[indexIdx++] = static_cast<I>(newEdgeIndex);
      indices[indexIdx++] = static_cast<I>(nextEdgeIdx);
      indices[indexIdx++] = static_cast<I>(newEdgeIndex + 1);
    }

    ++newEdgeIndex;
    positionIdx += 3;
  }
}

template <class E, class I>
static void addSkirts(
    const CesiumGeospatial::Ellipsoid& ellipsoid,
    const glm::dvec3& center,
    const CesiumGeospatial::GlobeRectangle& rectangle,
    double minimumHeight,
    double maximumHeight,
    uint32_t currentVertexCount,
    uint32_t currentIndicesCount,
    double skirtHeight,
    double longitudeOffset,
    double latitudeOffset,
    const std::vector<glm::dvec3>& uvsAndHeights,
    const gsl::span<const std::byte>& westEdgeIndicesBuffer,
    const gsl::span<const std::byte>& southEdgeIndicesBuffer,
    const gsl::span<const std::byte>& eastEdgeIndicesBuffer,
    const gsl::span<const std::byte>& northEdgeIndicesBuffer,
    gsl::span<float>& outputPositions,
    gsl::span<float>& outputNormals,
    gsl::span<I>& outputIndices) {
  uint32_t westVertexCount =
      static_cast<uint32_t>(westEdgeIndicesBuffer.size() / sizeof(E));
  uint32_t southVertexCount =
      static_cast<uint32_t>(southEdgeIndicesBuffer.size() / sizeof(E));
  uint32_t eastVertexCount =
      static_cast<uint32_t>(eastEdgeIndicesBuffer.size() / sizeof(E));
  uint32_t northVertexCount =
      static_cast<uint32_t>(northEdgeIndicesBuffer.size() / sizeof(E));

  // allocate edge indices to be sort later
  uint32_t maxEdgeVertexCount = westVertexCount;
  maxEdgeVertexCount = glm::max(maxEdgeVertexCount, southVertexCount);
  maxEdgeVertexCount = glm::max(maxEdgeVertexCount, eastVertexCount);
  maxEdgeVertexCount = glm::max(maxEdgeVertexCount, northVertexCount);
  std::vector<E> sortEdgeIndices(maxEdgeVertexCount);

  // add skirt indices, vertices, and normals
  gsl::span<const E> westEdgeIndices(
      reinterpret_cast<const E*>(westEdgeIndicesBuffer.data()),
      westVertexCount);
  std::partial_sort_copy(
      westEdgeIndices.begin(),
      westEdgeIndices.end(),
      sortEdgeIndices.begin(),
      sortEdgeIndices.begin() + westVertexCount,
      [&uvsAndHeights](auto lhs, auto rhs) {
        return uvsAndHeights[lhs].y < uvsAndHeights[rhs].y;
      });
  westEdgeIndices = gsl::span(sortEdgeIndices.data(), westVertexCount);
  addSkirt(
      ellipsoid,
      center,
      rectangle,
      minimumHeight,
      maximumHeight,
      currentVertexCount,
      currentIndicesCount,
      skirtHeight,
      -longitudeOffset,
      0.0,
      uvsAndHeights,
      westEdgeIndices,
      outputPositions,
      outputNormals,
      outputIndices);

  currentVertexCount += westVertexCount;
  currentIndicesCount += (westVertexCount - 1) * 6;
  gsl::span<const E> southEdgeIndices(
      reinterpret_cast<const E*>(southEdgeIndicesBuffer.data()),
      southVertexCount);
  std::partial_sort_copy(
      southEdgeIndices.begin(),
      southEdgeIndices.end(),
      sortEdgeIndices.begin(),
      sortEdgeIndices.begin() + southVertexCount,
      [&uvsAndHeights](auto lhs, auto rhs) {
        return uvsAndHeights[lhs].x > uvsAndHeights[rhs].x;
      });
  southEdgeIndices = gsl::span(sortEdgeIndices.data(), southVertexCount);
  addSkirt(
      ellipsoid,
      center,
      rectangle,
      minimumHeight,
      maximumHeight,
      currentVertexCount,
      currentIndicesCount,
      skirtHeight,
      0.0,
      -latitudeOffset,
      uvsAndHeights,
      southEdgeIndices,
      outputPositions,
      outputNormals,
      outputIndices);

  currentVertexCount += southVertexCount;
  currentIndicesCount += (southVertexCount - 1) * 6;
  gsl::span<const E> eastEdgeIndices(
      reinterpret_cast<const E*>(eastEdgeIndicesBuffer.data()),
      eastVertexCount);
  std::partial_sort_copy(
      eastEdgeIndices.begin(),
      eastEdgeIndices.end(),
      sortEdgeIndices.begin(),
      sortEdgeIndices.begin() + eastVertexCount,
      [&uvsAndHeights](auto lhs, auto rhs) {
        return uvsAndHeights[lhs].y > uvsAndHeights[rhs].y;
      });
  eastEdgeIndices = gsl::span(sortEdgeIndices.data(), eastVertexCount);
  addSkirt(
      ellipsoid,
      center,
      rectangle,
      minimumHeight,
      maximumHeight,
      currentVertexCount,
      currentIndicesCount,
      skirtHeight,
      longitudeOffset,
      0.0,
      uvsAndHeights,
      eastEdgeIndices,
      outputPositions,
      outputNormals,
      outputIndices);

  currentVertexCount += eastVertexCount;
  currentIndicesCount += (eastVertexCount - 1) * 6;
  gsl::span<const E> northEdgeIndices(
      reinterpret_cast<const E*>(northEdgeIndicesBuffer.data()),
      northVertexCount);
  std::partial_sort_copy(
      northEdgeIndices.begin(),
      northEdgeIndices.end(),
      sortEdgeIndices.begin(),
      sortEdgeIndices.begin() + northVertexCount,
      [&uvsAndHeights](auto lhs, auto rhs) {
        return uvsAndHeights[lhs].x < uvsAndHeights[rhs].x;
      });
  northEdgeIndices = gsl::span(sortEdgeIndices.data(), northVertexCount);
  addSkirt(
      ellipsoid,
      center,
      rectangle,
      minimumHeight,
      maximumHeight,
      currentVertexCount,
      currentIndicesCount,
      skirtHeight,
      0.0,
      latitudeOffset,
      uvsAndHeights,
      northEdgeIndices,
      outputPositions,
      outputNormals,
      outputIndices);
}

static void decodeNormals(
    const gsl::span<const std::byte>& encoded,
    gsl::span<float>& decoded) {
  if (decoded.size() < encoded.size()) {
    throw std::runtime_error("decoded buffer is too small.");
  }

  size_t normalOutputIndex = 0;
  for (size_t i = 0; i < encoded.size(); i += 2) {
    glm::dvec3 normal = octDecode(
        static_cast<uint8_t>(encoded[i]),
        static_cast<uint8_t>(encoded[i + 1]));
    decoded[normalOutputIndex++] = static_cast<float>(normal.x);
    decoded[normalOutputIndex++] = static_cast<float>(normal.y);
    decoded[normalOutputIndex++] = static_cast<float>(normal.z);
  }
}

template <class T>
static std::vector<std::byte> generateNormals(
    const gsl::span<const float>& positions,
    const gsl::span<T>& indices,
    size_t currentNumOfIndex) {
  std::vector<std::byte> normalsBuffer(positions.size() * sizeof(float));
  gsl::span<float> normals(
      reinterpret_cast<float*>(normalsBuffer.data()),
      positions.size());
  for (size_t i = 0; i < currentNumOfIndex; i += 3) {
    T id0 = indices[i];
    T id1 = indices[i + 1];
    T id2 = indices[i + 2];
    size_t id0x3 = static_cast<size_t>(id0) * 3;
    size_t id1x3 = static_cast<size_t>(id1) * 3;
    size_t id2x3 = static_cast<size_t>(id2) * 3;

    glm::vec3 p0 =
        glm::vec3(positions[id0x3], positions[id0x3 + 1], positions[id0x3 + 2]);
    glm::vec3 p1 =
        glm::vec3(positions[id1x3], positions[id1x3 + 1], positions[id1x3 + 2]);
    glm::vec3 p2 =
        glm::vec3(positions[id2x3], positions[id2x3 + 1], positions[id2x3 + 2]);

    glm::vec3 normal = glm::cross(p1 - p0, p2 - p0);
    normals[id0x3] += normal.x;
    normals[id0x3 + 1] += normal.y;
    normals[id0x3 + 2] += normal.z;

    normals[id1x3] += normal.x;
    normals[id1x3 + 1] += normal.y;
    normals[id1x3 + 2] += normal.z;

    normals[id2x3] += normal.x;
    normals[id2x3 + 1] += normal.y;
    normals[id2x3 + 2] += normal.z;
  }

  for (size_t i = 0; i < normals.size(); i += 3) {
    glm::vec3 normal(normals[i], normals[i + 1], normals[i + 2]);
    if (!Math::equalsEpsilon(glm::dot(normal, normal), 0.0, Math::EPSILON7)) {
      normal = glm::normalize(normal);
      normals[i] = normal.x;
      normals[i + 1] = normal.y;
      normals[i + 2] = normal.z;
    }
  }

  return normalsBuffer;
}

std::unique_ptr<TileContentLoadResult>
QuantizedMeshContent::load(const TileContentLoadInput& input) {
  return load(
      input.pLogger,
      input.tileID,
      input.tileBoundingVolume,
      input.url,
      input.data,
      input.contentOptions.enableWaterMask);
}

/*static*/ std::unique_ptr<TileContentLoadResult> QuantizedMeshContent::load(
    const std::shared_ptr<spdlog::logger>& pLogger,
    const TileID& tileID,
    const BoundingVolume& tileBoundingVolume,
    const std::string& url,
<<<<<<< HEAD
    const gsl::span<const std::byte>& data,
    bool enableWaterMask) {
=======
    const gsl::span<const std::byte>& data) {
  TRACE("Cesium3DTiles::QuantizedMeshContent::load")

>>>>>>> ec950e04
  // TODO: use context plus tileID to compute the tile's rectangle, rather than
  // inferring it from the parent tile.
  const QuadtreeTileID& id = std::get<QuadtreeTileID>(tileID);

  std::unique_ptr<TileContentLoadResult> pResult =
      std::make_unique<TileContentLoadResult>();
  std::optional<QuantizedMeshView> meshView =
      parseQuantizedMesh(data, enableWaterMask);
  if (!meshView) {
    SPDLOG_LOGGER_ERROR(
        pLogger,
        "Unable to parse quantized-mesh-1.0 tile {}.",
        url);
    return pResult;
  }

  const BoundingRegion* pRegion =
      std::get_if<BoundingRegion>(&tileBoundingVolume);
  if (!pRegion) {
    const BoundingRegionWithLooseFittingHeights* pLooseRegion =
        std::get_if<BoundingRegionWithLooseFittingHeights>(&tileBoundingVolume);
    if (pLooseRegion) {
      pRegion = &pLooseRegion->getBoundingRegion();
    }
  }

  if (!pRegion) {
    SPDLOG_LOGGER_ERROR(
        pLogger,
        "Unable to create quantized-mesh-1.0 tile {} because the tile's "
        "bounding volume is not a bounding region.",
        url);
    return pResult;
  }

  // get vertex count for this mesh
  const QuantizedMeshHeader* pHeader = meshView->header;
  uint32_t vertexCount = pHeader->vertexCount;
  uint32_t indicesCount = meshView->triangleCount * 3;
  uint32_t skirtVertexCount =
      meshView->westEdgeIndicesCount + meshView->southEdgeIndicesCount +
      meshView->eastEdgeIndicesCount + meshView->northEdgeIndicesCount;
  uint32_t skirtIndicesCount = (skirtVertexCount - 4) * 6;

  // decode position without skirt, but preallocate position buffer to include
  // skirt as well
  std::vector<std::byte> outputPositionsBuffer(
      (vertexCount + skirtVertexCount) * 3 * sizeof(float));
  gsl::span<float> outputPositions(
      reinterpret_cast<float*>(outputPositionsBuffer.data()),
      (vertexCount + skirtVertexCount) * 3);
  size_t positionOutputIndex = 0;

  glm::dvec3 center(
      pHeader->BoundingSphereCenterX,
      pHeader->BoundingSphereCenterY,
      pHeader->BoundingSphereCenterZ);
  glm::dvec3 horizonOcclusionPoint(
      pHeader->HorizonOcclusionPointX,
      pHeader->HorizonOcclusionPointY,
      pHeader->HorizonOcclusionPointZ);
  double minimumHeight = pHeader->MinimumHeight;
  double maximumHeight = pHeader->MaximumHeight;

  double minX = std::numeric_limits<double>::max();
  double minY = std::numeric_limits<double>::max();
  double minZ = std::numeric_limits<double>::max();
  double maxX = std::numeric_limits<double>::lowest();
  double maxY = std::numeric_limits<double>::lowest();
  double maxZ = std::numeric_limits<double>::lowest();

  const Ellipsoid& ellipsoid = Ellipsoid::WGS84;
  const CesiumGeospatial::GlobeRectangle& rectangle = pRegion->getRectangle();
  double west = rectangle.getWest();
  double south = rectangle.getSouth();
  double east = rectangle.getEast();
  double north = rectangle.getNorth();

  int32_t u = 0;
  int32_t v = 0;
  int32_t height = 0;
  std::vector<glm::dvec3> uvsAndHeights;
  uvsAndHeights.reserve(vertexCount);
  for (size_t i = 0; i < vertexCount; ++i) {
    u += zigZagDecode(meshView->uBuffer[i]);
    v += zigZagDecode(meshView->vBuffer[i]);
    height += zigZagDecode(meshView->heightBuffer[i]);

    double uRatio = static_cast<double>(u) / 32767.0;
    double vRatio = static_cast<double>(v) / 32767.0;
    double heightRatio = static_cast<double>(height) / 32767.0;

    double longitude = Math::lerp(west, east, uRatio);
    double latitude = Math::lerp(south, north, vRatio);
    double heightMeters = Math::lerp(minimumHeight, maximumHeight, heightRatio);

    glm::dvec3 position = ellipsoid.cartographicToCartesian(
        Cartographic(longitude, latitude, heightMeters));
    position -= center;
    outputPositions[positionOutputIndex++] = static_cast<float>(position.x);
    outputPositions[positionOutputIndex++] = static_cast<float>(position.y);
    outputPositions[positionOutputIndex++] = static_cast<float>(position.z);

    minX = glm::min(minX, position.x);
    minY = glm::min(minY, position.y);
    minZ = glm::min(minZ, position.z);

    maxX = glm::max(maxX, position.x);
    maxY = glm::max(maxY, position.y);
    maxZ = glm::max(maxZ, position.z);

    uvsAndHeights.emplace_back(uRatio, vRatio, heightRatio);
  }

  // decode normal vertices of the tile as well as its metadata without skirt
  std::vector<std::byte> outputNormalsBuffer;
  gsl::span<float> outputNormals;
  if (!meshView->octEncodedNormalBuffer.empty()) {
    uint32_t totalNormalFloats = (vertexCount + skirtVertexCount) * 3;
    outputNormalsBuffer.resize(totalNormalFloats * sizeof(float));
    outputNormals = gsl::span<float>(
        reinterpret_cast<float*>(outputNormalsBuffer.data()),
        totalNormalFloats);
    decodeNormals(meshView->octEncodedNormalBuffer, outputNormals);

    outputNormals = gsl::span<float>(
        reinterpret_cast<float*>(outputNormalsBuffer.data()),
        outputNormalsBuffer.size() / sizeof(float));
  }

  // decode metadata
  if (meshView->metadataJsonLength > 0) {
    processMetadata(pLogger, id, meshView->metadataJsonBuffer, *pResult);
  }

  // indices buffer for gltf to include tile and skirt indices. Caution of
  // indices type since adding skirt means the number of vertices is potentially
  // over maximum of uint16_t
  std::vector<std::byte> outputIndicesBuffer;
  uint32_t indexSizeBytes =
      meshView->indexType == QuantizedMeshIndexType::UnsignedInt
          ? sizeof(uint32_t)
          : sizeof(uint16_t);
  double skirtHeight = calculateSkirtHeight(ellipsoid, rectangle);
  double longitudeOffset = (east - west) * 0.0001;
  double latitudeOffset = (north - south) * 0.0001;
  if (meshView->indexType == QuantizedMeshIndexType::UnsignedInt) {
    // decode the tile indices without skirt.
    size_t outputIndicesCount = indicesCount + skirtIndicesCount;
    outputIndicesBuffer.resize(outputIndicesCount * sizeof(uint32_t));
    gsl::span<const uint32_t> indices(
        reinterpret_cast<const uint32_t*>(meshView->indicesBuffer.data()),
        indicesCount);
    gsl::span<uint32_t> outputIndices(
        reinterpret_cast<uint32_t*>(outputIndicesBuffer.data()),
        outputIndicesCount);
    decodeIndices(indices, outputIndices);

    // generate normals if no provided
    if (outputNormalsBuffer.empty()) {
      outputNormalsBuffer =
          generateNormals(outputPositions, outputIndices, indicesCount);
      outputNormals = gsl::span<float>(
          reinterpret_cast<float*>(outputNormalsBuffer.data()),
          outputNormalsBuffer.size() / sizeof(float));
    }

    // add skirt
    addSkirts<uint32_t, uint32_t>(
        ellipsoid,
        center,
        rectangle,
        minimumHeight,
        maximumHeight,
        vertexCount,
        indicesCount,
        skirtHeight,
        longitudeOffset,
        latitudeOffset,
        uvsAndHeights,
        meshView->westEdgeIndicesBuffer,
        meshView->southEdgeIndicesBuffer,
        meshView->eastEdgeIndicesBuffer,
        meshView->northEdgeIndicesBuffer,
        outputPositions,
        outputNormals,
        outputIndices);

    indexSizeBytes = sizeof(uint32_t);
  } else {
    size_t outputIndicesCount = indicesCount + skirtIndicesCount;
    gsl::span<const uint16_t> indices(
        reinterpret_cast<const uint16_t*>(meshView->indicesBuffer.data()),
        indicesCount);
    if (vertexCount + skirtVertexCount < std::numeric_limits<uint16_t>::max()) {
      // decode the tile indices without skirt.
      outputIndicesBuffer.resize(outputIndicesCount * sizeof(uint16_t));
      gsl::span<uint16_t> outputIndices(
          reinterpret_cast<uint16_t*>(outputIndicesBuffer.data()),
          outputIndicesCount);
      decodeIndices(indices, outputIndices);

      // generate normals if no provided
      if (outputNormalsBuffer.empty()) {
        outputNormalsBuffer =
            generateNormals(outputPositions, outputIndices, indicesCount);
        outputNormals = gsl::span<float>(
            reinterpret_cast<float*>(outputNormalsBuffer.data()),
            outputNormalsBuffer.size() / sizeof(float));
      }

      addSkirts<uint16_t, uint16_t>(
          ellipsoid,
          center,
          rectangle,
          minimumHeight,
          maximumHeight,
          vertexCount,
          indicesCount,
          skirtHeight,
          longitudeOffset,
          latitudeOffset,
          uvsAndHeights,
          meshView->westEdgeIndicesBuffer,
          meshView->southEdgeIndicesBuffer,
          meshView->eastEdgeIndicesBuffer,
          meshView->northEdgeIndicesBuffer,
          outputPositions,
          outputNormals,
          outputIndices);

      indexSizeBytes = sizeof(uint16_t);
    } else {
      outputIndicesBuffer.resize(outputIndicesCount * sizeof(uint32_t));
      gsl::span<uint32_t> outputIndices(
          reinterpret_cast<uint32_t*>(outputIndicesBuffer.data()),
          outputIndicesCount);
      decodeIndices(indices, outputIndices);

      // generate normals if no provided
      if (outputNormalsBuffer.empty()) {
        outputNormalsBuffer =
            generateNormals(outputPositions, outputIndices, indicesCount);
        outputNormals = gsl::span<float>(
            reinterpret_cast<float*>(outputNormalsBuffer.data()),
            outputNormalsBuffer.size() / sizeof(float));
      }

      addSkirts<uint16_t, uint32_t>(
          ellipsoid,
          center,
          rectangle,
          minimumHeight,
          maximumHeight,
          vertexCount,
          indicesCount,
          skirtHeight,
          longitudeOffset,
          latitudeOffset,
          uvsAndHeights,
          meshView->westEdgeIndicesBuffer,
          meshView->southEdgeIndicesBuffer,
          meshView->eastEdgeIndicesBuffer,
          meshView->northEdgeIndicesBuffer,
          outputPositions,
          outputNormals,
          outputIndices);

      indexSizeBytes = sizeof(uint32_t);
    }
  }

  // create gltf
  pResult->model.emplace();
  CesiumGltf::Model& model = pResult->model.value();

  CesiumGltf::Material& material = model.materials.emplace_back();
  CesiumGltf::MaterialPBRMetallicRoughness& pbr =
      material.pbrMetallicRoughness.emplace();
  pbr.metallicFactor = 0.0;
  pbr.roughnessFactor = 1.0;

  size_t meshId = model.meshes.size();
  model.meshes.emplace_back();
  CesiumGltf::Mesh& mesh = model.meshes[meshId];
  mesh.primitives.emplace_back();

  CesiumGltf::MeshPrimitive& primitive = mesh.primitives[0];
  primitive.mode = CesiumGltf::MeshPrimitive::Mode::TRIANGLES;
  primitive.material = 0;

  // add position buffer to gltf
  size_t positionBufferId = model.buffers.size();
  model.buffers.emplace_back();
  CesiumGltf::Buffer& positionBuffer = model.buffers[positionBufferId];
  positionBuffer.cesium.data = std::move(outputPositionsBuffer);

  size_t positionBufferViewId = model.bufferViews.size();
  model.bufferViews.emplace_back();
  CesiumGltf::BufferView& positionBufferView =
      model.bufferViews[positionBufferViewId];
  positionBufferView.buffer = int32_t(positionBufferId);
  positionBufferView.byteOffset = 0;
  positionBufferView.byteStride = 3 * sizeof(float);
  positionBufferView.byteLength = int64_t(positionBuffer.cesium.data.size());
  positionBufferView.target = CesiumGltf::BufferView::Target::ARRAY_BUFFER;

  size_t positionAccessorId = model.accessors.size();
  model.accessors.emplace_back();
  CesiumGltf::Accessor& positionAccessor = model.accessors[positionAccessorId];
  positionAccessor.bufferView = static_cast<int>(positionBufferViewId);
  positionAccessor.byteOffset = 0;
  positionAccessor.componentType = CesiumGltf::Accessor::ComponentType::FLOAT;
  positionAccessor.count = vertexCount + skirtVertexCount;
  positionAccessor.type = CesiumGltf::Accessor::Type::VEC3;
  positionAccessor.min = {minX, minY, minZ};
  positionAccessor.max = {maxX, maxY, maxZ};

  primitive.attributes.emplace("POSITION", int32_t(positionAccessorId));

  // add normal buffer to gltf if there are any
  if (!outputNormalsBuffer.empty()) {
    size_t normalBufferId = model.buffers.size();
    model.buffers.emplace_back();
    CesiumGltf::Buffer& normalBuffer = model.buffers[normalBufferId];
    normalBuffer.cesium.data = std::move(outputNormalsBuffer);

    size_t normalBufferViewId = model.bufferViews.size();
    model.bufferViews.emplace_back();
    CesiumGltf::BufferView& normalBufferView =
        model.bufferViews[normalBufferViewId];
    normalBufferView.buffer = int32_t(normalBufferId);
    normalBufferView.byteOffset = 0;
    normalBufferView.byteStride = 3 * sizeof(float);
    normalBufferView.byteLength = int64_t(normalBuffer.cesium.data.size());
    normalBufferView.target = CesiumGltf::BufferView::Target::ARRAY_BUFFER;

    size_t normalAccessorId = model.accessors.size();
    model.accessors.emplace_back();
    CesiumGltf::Accessor& normalAccessor = model.accessors[normalAccessorId];
    normalAccessor.bufferView = int32_t(normalBufferViewId);
    normalAccessor.byteOffset = 0;
    normalAccessor.componentType = CesiumGltf::Accessor::ComponentType::FLOAT;
    normalAccessor.count = vertexCount + skirtVertexCount;
    normalAccessor.type = CesiumGltf::Accessor::Type::VEC3;

    primitive.attributes.emplace("NORMAL", static_cast<int>(normalAccessorId));
  }

  // add indices buffer to gltf
  size_t indicesBufferId = model.buffers.size();
  model.buffers.emplace_back();
  CesiumGltf::Buffer& indicesBuffer = model.buffers[indicesBufferId];
  indicesBuffer.cesium.data = std::move(outputIndicesBuffer);

  size_t indicesBufferViewId = model.bufferViews.size();
  model.bufferViews.emplace_back();
  CesiumGltf::BufferView& indicesBufferView =
      model.bufferViews[indicesBufferViewId];
  indicesBufferView.buffer = int32_t(indicesBufferId);
  indicesBufferView.byteOffset = 0;
  indicesBufferView.byteLength = int64_t(indicesBuffer.cesium.data.size());
  indicesBufferView.byteStride = indexSizeBytes;
  indicesBufferView.target = CesiumGltf::BufferView::Target::ARRAY_BUFFER;

  size_t indicesAccessorId = model.accessors.size();
  model.accessors.emplace_back();
  CesiumGltf::Accessor& indicesAccessor = model.accessors[indicesAccessorId];
  indicesAccessor.bufferView = int32_t(indicesBufferViewId);
  indicesAccessor.byteOffset = 0;
  indicesAccessor.type = CesiumGltf::Accessor::Type::SCALAR;
  indicesAccessor.count = indicesCount + skirtIndicesCount;
  indicesAccessor.componentType =
      indexSizeBytes == sizeof(uint32_t)
          ? CesiumGltf::Accessor::ComponentType::UNSIGNED_INT
          : CesiumGltf::Accessor::ComponentType::UNSIGNED_SHORT;

  primitive.indices = int32_t(indicesBufferId);

  // add skirts info to primitive extra in case we need to upsample from it
  SkirtMeshMetadata skirtMeshMetadata;
  skirtMeshMetadata.noSkirtIndicesBegin = 0;
  skirtMeshMetadata.noSkirtIndicesCount = indicesCount;
  skirtMeshMetadata.meshCenter = center;
  skirtMeshMetadata.skirtWestHeight = skirtHeight;
  skirtMeshMetadata.skirtSouthHeight = skirtHeight;
  skirtMeshMetadata.skirtEastHeight = skirtHeight;
  skirtMeshMetadata.skirtNorthHeight = skirtHeight;

  primitive.extras = SkirtMeshMetadata::createGltfExtras(skirtMeshMetadata);

  // add only-water and only-land flags to primitive extras
  primitive.extras.emplace("OnlyWater", meshView->onlyWater);
  primitive.extras.emplace("OnlyLand", meshView->onlyLand);

  primitive.extras.emplace("WaterMaskTranslationX", 0.0);
  primitive.extras.emplace("WaterMaskTranslationY", 0.0);
  primitive.extras.emplace("WaterMaskScale", 1.0);

  // if there is a combination of water and land, add the full water mask
  if (!meshView->onlyWater && !meshView->onlyLand) {

    // create source image
    size_t waterMaskImageId = model.images.size();
    model.images.emplace_back();
    CesiumGltf::Image& waterMaskImage = model.images[waterMaskImageId];
    waterMaskImage.cesium.width = 256;
    waterMaskImage.cesium.height = 256;
    waterMaskImage.cesium.channels = 1;
    waterMaskImage.cesium.bytesPerChannel = 1;
    waterMaskImage.cesium.pixelData.resize(65536);
    std::memcpy(
        waterMaskImage.cesium.pixelData.data(),
        meshView->waterMaskBuffer.data(),
        65536);

    // create sampler parameters
    size_t waterMaskSamplerId = model.samplers.size();
    model.samplers.emplace_back();
    CesiumGltf::Sampler& waterMaskSampler = model.samplers[waterMaskSamplerId];
    waterMaskSampler.magFilter = CesiumGltf::Sampler::MagFilter::LINEAR;
    waterMaskSampler.minFilter =
        CesiumGltf::Sampler::MinFilter::LINEAR_MIPMAP_NEAREST;
    waterMaskSampler.wrapS = CesiumGltf::Sampler::WrapS::CLAMP_TO_EDGE;
    waterMaskSampler.wrapT = CesiumGltf::Sampler::WrapT::CLAMP_TO_EDGE;

    // create texture
    size_t waterMaskTextureId = model.textures.size();
    model.textures.emplace_back();
    CesiumGltf::Texture& waterMaskTexture = model.textures[waterMaskTextureId];
    waterMaskTexture.sampler = int32_t(waterMaskSamplerId);
    waterMaskTexture.source = int32_t(waterMaskImageId);

    // store the texture id in the extras
    primitive.extras.emplace("WaterMaskTex", int32_t(waterMaskTextureId));
  } else {
    primitive.extras.emplace("WaterMaskTex", int32_t(-1));
  }

  // create node and update bounding volume
  model.nodes.emplace_back();
  CesiumGltf::Node& node = model.nodes[0];
  node.mesh = 0;
  node.matrix = {
      1.0,
      0.0,
      0.0,
      0.0,
      0.0,
      0.0,
      -1.0,
      0.0,
      0.0,
      1.0,
      0.0,
      0.0,
      center.x,
      center.z,
      -center.y,
      1.0};

  pResult->updatedBoundingVolume =
      BoundingRegion(rectangle, minimumHeight, maximumHeight);

  if (pResult->model) {
    pResult->model.value().extras["Cesium3DTiles_TileUrl"] = url;
  }

  return pResult;
}

struct TileRange {
  uint32_t minimumX;
  uint32_t minimumY;
  uint32_t maximumX;
  uint32_t maximumY;
};

static void processMetadata(
    const std::shared_ptr<spdlog::logger>& pLogger,
    const QuadtreeTileID& tileID,
    gsl::span<const char> metadataString,
    TileContentLoadResult& result) {
  rapidjson::Document metadata;
  metadata.Parse(
      reinterpret_cast<const char*>(metadataString.data()),
      metadataString.size());

  if (metadata.HasParseError()) {
    SPDLOG_LOGGER_ERROR(
        pLogger,
        "Error when parsing metadata, error code {} at byte offset {}",
        metadata.GetParseError(),
        metadata.GetErrorOffset());
    return;
  }

  auto availableIt = metadata.FindMember("available");
  if (availableIt == metadata.MemberEnd() || !availableIt->value.IsArray()) {
    return;
  }

  const auto& available = availableIt->value;
  if (available.Size() == 0) {
    return;
  }

  uint32_t level = tileID.level + 1;
  for (rapidjson::SizeType i = 0; i < available.Size(); ++i) {
    const auto& rangesAtLevelJson = available[i];
    if (!rangesAtLevelJson.IsArray()) {
      continue;
    }

    for (rapidjson::SizeType j = 0; j < rangesAtLevelJson.Size(); ++j) {
      const auto& rangeJson = rangesAtLevelJson[j];
      if (!rangeJson.IsObject()) {
        continue;
      }

      result.availableTileRectangles.push_back(
          CesiumGeometry::QuadtreeTileRectangularRange{
              level,
              JsonHelpers::getUint32OrDefault(rangeJson, "startX", 0),
              JsonHelpers::getUint32OrDefault(rangeJson, "startY", 0),
              JsonHelpers::getUint32OrDefault(rangeJson, "endX", 0),
              JsonHelpers::getUint32OrDefault(rangeJson, "endY", 0)});
    }

    ++level;
  }
}

} // namespace Cesium3DTiles<|MERGE_RESOLUTION|>--- conflicted
+++ resolved
@@ -694,14 +694,11 @@
     const TileID& tileID,
     const BoundingVolume& tileBoundingVolume,
     const std::string& url,
-<<<<<<< HEAD
     const gsl::span<const std::byte>& data,
     bool enableWaterMask) {
-=======
-    const gsl::span<const std::byte>& data) {
+
   TRACE("Cesium3DTiles::QuantizedMeshContent::load")
 
->>>>>>> ec950e04
   // TODO: use context plus tileID to compute the tile's rectangle, rather than
   // inferring it from the parent tile.
   const QuadtreeTileID& id = std::get<QuadtreeTileID>(tileID);
