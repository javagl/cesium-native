#include "Cesium3DTiles/BingMapsRasterOverlay.h"
#include "Cesium3DTiles/IonRasterOverlay.h"
#include "Cesium3DTiles/RasterOverlayTile.h"
#include "Cesium3DTiles/RasterOverlayTileProvider.h"
#include "Cesium3DTiles/spdlog-cesium.h"
#include "Cesium3DTiles/TileMapServiceRasterOverlay.h"
#include "Cesium3DTiles/TilesetExternals.h"
#include "CesiumAsync/IAssetAccessor.h"
#include "CesiumAsync/IAssetResponse.h"
#include "Uri.h"
#include "JsonHelpers.h"
#include <rapidjson/document.h>

using namespace CesiumAsync;

namespace Cesium3DTiles {

    IonRasterOverlay::IonRasterOverlay(
        uint32_t ionAssetID,
        const std::string& ionAccessToken,
        const std::shared_ptr<CreditSystem>& pCreditSystem
    ) :
        RasterOverlay(pCreditSystem),
        _ionAssetID(ionAssetID),
        _ionAccessToken(ionAccessToken)
    {
    }

    IonRasterOverlay::~IonRasterOverlay() {
    }

    Future<std::unique_ptr<RasterOverlayTileProvider>> IonRasterOverlay::createTileProvider(
        const AsyncSystem& asyncSystem,
        std::shared_ptr<IPrepareRendererResources> pPrepareRendererResources,
        std::shared_ptr<spdlog::logger> pLogger,
        RasterOverlay* pOwner
    ) {
        std::string ionUrl = "https://api.cesium.com/v1/assets/" + std::to_string(this->_ionAssetID) + "/endpoint";
        ionUrl = Uri::addQuery(ionUrl, "access_token", this->_ionAccessToken);

        pOwner = pOwner ? pOwner : this;

<<<<<<< HEAD
        return asyncSystem.requestAsset(ionUrl).thenInWorkerThread([pCreditSystem = this->_pCreditSystem](
=======
        return asyncSystem.requestAsset(ionUrl).thenInWorkerThread([
            pLogger
        ](
>>>>>>> 587be7b2
            std::unique_ptr<IAssetRequest> pRequest
        ) -> std::unique_ptr<RasterOverlay> {
            IAssetResponse* pResponse = pRequest->response();

            rapidjson::Document response;
            response.Parse(reinterpret_cast<const char*>(pResponse->data().data()), pResponse->data().size());

            if (response.HasParseError()) {
                SPDLOG_LOGGER_ERROR(pLogger, "Error when parsing ion raster overlay response, error code {} at byte offset {}", response.GetParseError(), response.GetErrorOffset());
                return nullptr;
            }

            std::string type = JsonHelpers::getStringOrDefault(response, "type", "unknown");
            if (type != "IMAGERY") {
                // TODO: report invalid imagery type.
                SPDLOG_LOGGER_ERROR(pLogger, "Ion raster overlay metadata response type is not 'IMAGERY', but {}", type);
                return nullptr;
            }

            std::string externalType = JsonHelpers::getStringOrDefault(response, "externalType", "unknown");
            if (externalType == "BING") {
                auto optionsIt = response.FindMember("options");
                if (optionsIt == response.MemberEnd() || !optionsIt->value.IsObject()) {
                    // TODO: report incomplete Bing options
                    SPDLOG_LOGGER_ERROR(pLogger, "Cesium ion Bing Maps raster overlay metadata response does not contain 'options' or it is not an object.");
                    return nullptr;
                }

                const auto& options = optionsIt->value;
                std::string url = JsonHelpers::getStringOrDefault(options, "url", "");
                std::string key = JsonHelpers::getStringOrDefault(options, "key", "");
                std::string mapStyle = JsonHelpers::getStringOrDefault(options, "mapStyle", "AERIAL");
                std::string culture = JsonHelpers::getStringOrDefault(options, "culture", "");

                return std::make_unique<BingMapsRasterOverlay>(
                    url,
                    key,
                    pCreditSystem,
                    mapStyle,
                    culture
                );
            } else {
                std::string url = JsonHelpers::getStringOrDefault(response, "url", "");
                return std::make_unique<TileMapServiceRasterOverlay>(
                    url,
                    pCreditSystem,
                    std::vector<CesiumAsync::IAssetAccessor::THeader> {
                        std::make_pair("Authorization", "Bearer " + JsonHelpers::getStringOrDefault(response, "accessToken", ""))
                    }
                );
            }
        }).thenInMainThread([
            this,
            pOwner,
            asyncSystem,
            pPrepareRendererResources,
            pLogger
        ](std::unique_ptr<RasterOverlay> pAggregatedOverlay) {
<<<<<<< HEAD
            this->_pAggregatedOverlay = std::move(pAggregatedOverlay);
            return this->_pAggregatedOverlay->createTileProvider(asyncSystem, pPrepareRendererResources, pOwner);
=======
            return pAggregatedOverlay->createTileProvider(asyncSystem, pPrepareRendererResources, pLogger, pOwner);
>>>>>>> 587be7b2
        });
    }

}<|MERGE_RESOLUTION|>--- conflicted
+++ resolved
@@ -40,13 +40,10 @@
 
         pOwner = pOwner ? pOwner : this;
 
-<<<<<<< HEAD
-        return asyncSystem.requestAsset(ionUrl).thenInWorkerThread([pCreditSystem = this->_pCreditSystem](
-=======
         return asyncSystem.requestAsset(ionUrl).thenInWorkerThread([
+            pCreditSystem = this->_pCreditSystem,
             pLogger
         ](
->>>>>>> 587be7b2
             std::unique_ptr<IAssetRequest> pRequest
         ) -> std::unique_ptr<RasterOverlay> {
             IAssetResponse* pResponse = pRequest->response();
@@ -105,12 +102,8 @@
             pPrepareRendererResources,
             pLogger
         ](std::unique_ptr<RasterOverlay> pAggregatedOverlay) {
-<<<<<<< HEAD
             this->_pAggregatedOverlay = std::move(pAggregatedOverlay);
-            return this->_pAggregatedOverlay->createTileProvider(asyncSystem, pPrepareRendererResources, pOwner);
-=======
-            return pAggregatedOverlay->createTileProvider(asyncSystem, pPrepareRendererResources, pLogger, pOwner);
->>>>>>> 587be7b2
+            return this->_pAggregatedOverlay->createTileProvider(asyncSystem, pPrepareRendererResources, pLogger, pOwner);
         });
     }
 
