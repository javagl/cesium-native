--- conflicted
+++ resolved
@@ -48,10 +48,6 @@
         const std::vector<CesiumGeometry::TriangleClipVertex>& clipResult
     );
 
-<<<<<<< HEAD
-    CesiumGltf::Model upsampleGltfForRasterOverlays(const CesiumGltf::Model& parentModel, CesiumGeometry::QuadtreeChild childID) {
-        CesiumGltf::Model result;
-=======
     static void addEdge(EdgeIndices& edgeIndices,
         double thresholdU,
         double thresholdV,
@@ -81,9 +77,8 @@
         size_t vertexSizeFloats,
         uint32_t positionAttributeIndex);
 
-    tinygltf::Model upsampleGltfForRasterOverlays(const tinygltf::Model& parentModel, CesiumGeometry::QuadtreeChild childID) {
-        tinygltf::Model result;
->>>>>>> 9b1af2bd
+    CesiumGltf::Model upsampleGltfForRasterOverlays(const CesiumGltf::Model& parentModel, CesiumGeometry::QuadtreeChild childID) {
+        CesiumGltf::Model result;
 
         // Copy the entire parent model except for the buffers, bufferViews, and accessors, which we'll be rewriting.
         result.animations = parentModel.animations;
@@ -352,15 +347,9 @@
 
             const CesiumGltf::Buffer& buffer = parentModel.buffers[static_cast<size_t>(bufferView.buffer)];
 
-<<<<<<< HEAD
             int64_t accessorByteStride = Cesium3DTiles::GltfAccessor<uint16_t>::computeByteStride(accessor, bufferView);
 			int64_t accessorComponentElements = Cesium3DTiles::GltfAccessor<uint16_t>::computeNumberOfComponents(accessor.type);
             if (accessor.componentType != CesiumGltf::Accessor::ComponentType::FLOAT) {
-=======
-            int32_t accessorByteStride = accessor.ByteStride(bufferView);
-            int32_t accessorComponentElements = tinygltf::GetNumComponentsInType(static_cast<uint32_t>(accessor.type));
-            if (accessor.componentType != TINYGLTF_COMPONENT_TYPE_FLOAT) {
->>>>>>> 9b1af2bd
                 // Can only interpolate floating point vertex attributes
                 return;
             }
