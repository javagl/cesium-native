#include "Cesium3DTiles/RasterMappedTo3DTile.h"
#include "Cesium3DTiles/RasterOverlayTile.h"
#include "Cesium3DTiles/ExternalTilesetContent.h"
#include "Cesium3DTiles/spdlog-cesium.h"
#include "Cesium3DTiles/TileID.h"
#include "Cesium3DTiles/Tileset.h"
#include "Cesium3DTiles/CreditSystem.h"
#include "CesiumAsync/AsyncSystem.h"
#include "CesiumAsync/IAssetAccessor.h"
#include "CesiumAsync/IAssetResponse.h"
#include "CesiumAsync/ITaskProcessor.h"
#include "CesiumGeometry/QuadtreeTileAvailability.h"
#include "CesiumGeospatial/GeographicProjection.h"
#include "CesiumUtility/Math.h"
#include "calcQuadtreeMaxGeometricError.h"
#include "JsonHelpers.h"
#include "TileUtilities.h"
#include "Uri.h"
#include <glm/common.hpp>
#include <rapidjson/document.h>
#include <optional>

using namespace CesiumAsync;
using namespace CesiumGeometry;
using namespace CesiumGeospatial;

namespace Cesium3DTiles {

    Tileset::Tileset(
        const TilesetExternals& externals,
        const std::string& url,
        const TilesetOptions& options
    ) :
        _contexts(),
        _externals(externals),
        _asyncSystem(externals.pAssetAccessor, externals.pTaskProcessor),
        _credit(
                (options.credit && externals.pCreditSystem) ? 
                std::optional<Credit>(externals.pCreditSystem->createCredit(options.credit.value())) : 
                std::nullopt
        ),
        _url(url),
        _ionAssetID(),
        _ionAccessToken(),
        _isRefreshingIonToken(false),
        _options(options),
        _pRootTile(),
        _previousFrameNumber(0),
        _updateResult(),
        _loadQueueHigh(),
        _loadQueueMedium(),
        _loadQueueLow(),
        _loadsInProgress(0),
        _loadedTiles(),
        _overlays(*this),
        _tileDataBytes(0)
    {
        ++this->_loadsInProgress;
        this->_loadTilesetJson(url);
    }

    Tileset::Tileset(
        const TilesetExternals& externals,
        uint32_t ionAssetID,
        const std::string& ionAccessToken,
        const TilesetOptions& options
    ) :
        _contexts(),
        _externals(externals),
        _asyncSystem(externals.pAssetAccessor, externals.pTaskProcessor),
        _credit(
                (options.credit && externals.pCreditSystem) ? 
                std::optional<Credit>(externals.pCreditSystem->createCredit(options.credit.value())) : 
                std::nullopt
        ),
        _url(),
        _ionAssetID(ionAssetID),
        _ionAccessToken(ionAccessToken),
        _isRefreshingIonToken(false),
        _options(options),
        _pRootTile(),
        _previousFrameNumber(0),
        _updateResult(),
        _loadQueueHigh(),
        _loadQueueMedium(),
        _loadQueueLow(),
        _loadsInProgress(0),
        _loadedTiles(),
        _overlays(*this),
        _tileDataBytes(0)
    {
        std::string ionUrl = "https://api.cesium.com/v1/assets/" + std::to_string(ionAssetID) + "/endpoint";
        if (ionAccessToken.size() > 0)
        {
            ionUrl += "?access_token=" + ionAccessToken;
        }

        ++this->_loadsInProgress;

        this->_asyncSystem.requestAsset(ionUrl).thenInMainThread([this](std::unique_ptr<IAssetRequest>&& pRequest) {
            this->_handleAssetResponse(std::move(pRequest));
        }).catchInMainThread([this, &ionAssetID](const std::exception& e) {
            SPDLOG_LOGGER_ERROR(this->_externals.pLogger, "Unhandled error for asset {}: {}", ionAssetID, e.what());
            this->notifyTileDoneLoading(nullptr);
        });
    }

    Tileset::~Tileset() {
        // Wait for all asynchronous loading to terminate.
        // If you're hanging here, it's most likely caused by _loadsInProgress not being
        // decremented correctly when an async load ends.
        while (this->_loadsInProgress.load(std::memory_order::memory_order_acquire) > 0) {
            this->_externals.pAssetAccessor->tick();
            this->_asyncSystem.dispatchMainThreadTasks();
        }

        // Wait for all overlays to wrap up their loading, too.
        uint32_t tilesLoading = 1;
        while (tilesLoading > 0) {
            this->_externals.pAssetAccessor->tick();
            this->_asyncSystem.dispatchMainThreadTasks();

            tilesLoading = 0;
            for (auto& pOverlay : this->_overlays) {
                tilesLoading += pOverlay->getTileProvider()->getNumberOfTilesLoading();
            }
        }
    }

    void Tileset::_handleAssetResponse(std::unique_ptr<IAssetRequest>&& pRequest) {
        IAssetResponse* pResponse = pRequest->response();
        if (!pResponse) {
            // TODO: report the lack of response. Network error? Can this even happen?
            SPDLOG_LOGGER_ERROR(this->_externals.pLogger, "No response received for asset request {}", pRequest->url());
            this->notifyTileDoneLoading(nullptr);
            return;
        }

        if (pResponse->statusCode() < 200 || pResponse->statusCode() >= 300) {
            // TODO: report error response.
            SPDLOG_LOGGER_ERROR(this->_externals.pLogger, "Received status code {} for asset response {}", pResponse->statusCode(), pRequest->url());
            this->notifyTileDoneLoading(nullptr);
            return;
        }

        gsl::span<const uint8_t> data = pResponse->data();

        rapidjson::Document ionResponse;
        ionResponse.Parse(reinterpret_cast<const char*>(data.data()), data.size());

        if (ionResponse.HasParseError()) {
            SPDLOG_LOGGER_ERROR(this->_externals.pLogger, "Error when parsing Cesium ion response JSON, error code {} at byte offset {}", ionResponse.GetParseError(), ionResponse.GetErrorOffset());
            return;
        }

        std::string url = JsonHelpers::getStringOrDefault(ionResponse, "url", "");
        std::string accessToken = JsonHelpers::getStringOrDefault(ionResponse, "accessToken", "");

        std::string type = JsonHelpers::getStringOrDefault(ionResponse, "type", "");
        if (type == "TERRAIN") {
            // For terrain resources, we need to append `/layer.json` to the end of the URL.
            url = Uri::resolve(url, "layer.json", true);
        }
        else if (type != "3DTILES") {
            // TODO: report unsupported type.
            SPDLOG_LOGGER_ERROR(this->_externals.pLogger, "Received unsupported asset response type: {}", type);
            this->notifyTileDoneLoading(nullptr);
            return;
        }

        auto pContext = std::make_unique<TileContext>();

        pContext->pTileset = this;
        pContext->baseUrl = url;
        pContext->requestHeaders.push_back(std::make_pair("Authorization", "Bearer " + accessToken));
        pContext->failedTileCallback = [this](Tile& failedTile) {
            return this->_onIonTileFailed(failedTile);
        };
        this->_loadTilesetJson(pContext->baseUrl, pContext->requestHeaders, std::move(pContext));
    }


    static bool operator<(const FogDensityAtHeight& fogDensity, double height) {
        return fogDensity.cameraHeight < height;
    }

    static double computeFogDensity(const std::vector<FogDensityAtHeight>& fogDensityTable, const Camera& camera) {
        double height = camera.getPositionCartographic().value_or(Cartographic(0.0, 0.0, 0.0)).height;

        // Find the entry that is for >= this camera height.
        auto nextIt = std::lower_bound(fogDensityTable.begin(), fogDensityTable.end(), height);

        if (nextIt == fogDensityTable.end()) {
            return fogDensityTable.back().fogDensity;
        } else if (nextIt == fogDensityTable.begin()) {
            return nextIt->fogDensity;
        }

        auto prevIt = nextIt - 1;

        double heightA = prevIt->cameraHeight;
        double densityA = prevIt->fogDensity;

        double heightB = nextIt->cameraHeight;
        double densityB = nextIt->fogDensity;

        double t = glm::clamp(
            (height - heightA) / (heightB - heightA),
            0.0,
            1.0
        );

        double density = glm::mix(densityA, densityB, t);

        // CesiumJS will also fade out the fog based on the camera angle,
        // so when we're looking straight down there's no fog. This is unfortunate
        // because it prevents the fog culling from being used in place of horizon
        // culling. Horizon culling is the only thing in CesiumJS that prevents
        // tiles on the back side of the globe from being rendered.
        // Since we're not actually _rendering_ the fog in cesium-native (that's on
        // the renderer), we don't need to worry about the fog making the globe
        // looked washed out in straight down views. So here we don't fade by
        // angle at all.

        return density;
    }

    const ViewUpdateResult& Tileset::updateView(const Camera& camera) {
        this->_asyncSystem.dispatchMainThreadTasks();

        int32_t previousFrameNumber = this->_previousFrameNumber; 
        int32_t currentFrameNumber = previousFrameNumber + 1;

        ViewUpdateResult& result = this->_updateResult;
        // result.tilesLoading = 0;
        result.tilesToRenderThisFrame.clear();
        // result.newTilesToRenderThisFrame.clear();
        result.tilesToNoLongerRenderThisFrame.clear();
        result.tilesVisited = 0;
        result.tilesVisitedWithoutSse = 0;
        result.tilesCulled = 0;
        result.maxDepthVisited = 0;

        Tile* pRootTile = this->getRootTile();
        if (!pRootTile) {
            return result;
        }

        double fogDensity = computeFogDensity(this->_options.fogDensityTable, camera);

        this->_loadQueueHigh.clear();
        this->_loadQueueMedium.clear();
        this->_loadQueueLow.clear();

        FrameState frameState {
            camera,
            previousFrameNumber,
            currentFrameNumber,
            fogDensity
        };

        this->_visitTileIfNeeded(frameState, 0, false, *pRootTile, result);

        result.tilesLoadingLowPriority = static_cast<uint32_t>(this->_loadQueueLow.size());
        result.tilesLoadingMediumPriority = static_cast<uint32_t>(this->_loadQueueMedium.size());
        result.tilesLoadingHighPriority = static_cast<uint32_t>(this->_loadQueueHigh.size());

        this->_unloadCachedTiles();
        this->_processLoadQueue();

        // aggregate all the credits needed from this tileset for the current frame 
        const std::shared_ptr<CreditSystem>& pCreditSystem = this->_externals.pCreditSystem;
        if (pCreditSystem && !result.tilesToRenderThisFrame.empty()) {
            // per-tileset specific credit
            if (this->_credit) {
                pCreditSystem->addCreditToFrame(this->_credit.value());
            }
            
            // per-raster overlay credit
            for (auto& pOverlay : this->_overlays) {
                const std::optional<Credit>& overlayCredit = pOverlay->getTileProvider()->getCredit();
                if (overlayCredit) {
                    pCreditSystem->addCreditToFrame(overlayCredit.value());
                }
            }
            
            // per-tile credits
            for (auto& tile : result.tilesToRenderThisFrame) {
                const std::vector<RasterMappedTo3DTile>& mappedRasterTiles = tile->getMappedRasterTiles();
                for (RasterMappedTo3DTile mappedRasterTile : mappedRasterTiles) {
                    RasterOverlayTile* pRasterOverlayTile = mappedRasterTile.getReadyTile();
                    if (pRasterOverlayTile != nullptr) {
                        for (Credit credit : pRasterOverlayTile->getCredits()) {
                            pCreditSystem->addCreditToFrame(credit);
                        }
                    }
                }
            }
        }
       
        this->_previousFrameNumber = currentFrameNumber;

        return result;
    }

    void Tileset::notifyTileStartLoading(Tile* /*pTile*/) noexcept {
        ++this->_loadsInProgress;
    }

    void Tileset::notifyTileDoneLoading(Tile* pTile) noexcept {
        assert(this->_loadsInProgress > 0);
        --this->_loadsInProgress;

        if (pTile) {
            this->_tileDataBytes += pTile->computeByteSize();
        }
    }

    void Tileset::notifyTileUnloading(Tile* pTile) noexcept {
        if (pTile) {
            this->_tileDataBytes -= pTile->computeByteSize();
        }
    }

    void Tileset::loadTilesFromJson(Tile& rootTile, const rapidjson::Value& tilesetJson, const glm::dmat4& parentTransform, TileRefine parentRefine, const TileContext& context, const std::shared_ptr<spdlog::logger>& pLogger) const {
        this->_createTile(rootTile, tilesetJson["root"], parentTransform, parentRefine, context, pLogger);
    }

    std::optional<Future<std::unique_ptr<IAssetRequest>>> Tileset::requestTileContent(Tile& tile) {
        std::string url = this->getResolvedContentUrl(tile);
        if (url.empty()) {
            return std::nullopt;
        }

        this->notifyTileStartLoading(&tile);

        return this->getAsyncSystem().requestAsset(url, tile.getContext()->requestHeaders);
    }

    void Tileset::addContext(std::unique_ptr<TileContext>&& pNewContext) {
        this->_contexts.push_back(std::move(pNewContext));
    }

    void Tileset::forEachLoadedTile(const std::function<void (Tile& tile)>& callback) {
        Tile* pCurrent = this->_loadedTiles.head();
        while (pCurrent) {
            Tile* pNext = this->_loadedTiles.next(pCurrent);
            callback(*pCurrent);
            pCurrent = pNext;
        }
    }

    size_t Tileset::getTotalDataBytes() const noexcept {
        size_t bytes = this->_tileDataBytes;

        for (auto& pOverlay : this->_overlays) {
            const RasterOverlayTileProvider* pProvider = pOverlay->getTileProvider();
            if (pProvider) {
                bytes += pProvider->getTileDataBytes();
            }
        }

        return bytes;
    }

    void Tileset::_loadTilesetJson(
        const std::string& url,
        const std::vector<std::pair<std::string, std::string>>& headers,
        std::unique_ptr<TileContext>&& pContext
    ) {
        if (!pContext) {
            pContext = std::make_unique<TileContext>();
        }
        pContext->pTileset = this;

        this->_asyncSystem.requestAsset(url, headers).thenInWorkerThread([
            pLogger = this->_externals.pLogger,
            pContext = std::move(pContext)
        ](std::unique_ptr<IAssetRequest>&& pRequest) mutable {
            return Tileset::_handleTilesetResponse(std::move(pRequest), std::move(pContext), pLogger);
        }).thenInMainThread([this](LoadResult&& loadResult) {
            this->addContext(std::move(loadResult.pContext));
            this->_pRootTile = std::move(loadResult.pRootTile);
            this->notifyTileDoneLoading(nullptr);
        }).catchInMainThread([this, &url](const std::exception& e) {
            SPDLOG_LOGGER_ERROR(this->_externals.pLogger, "Unhandled error for tileset {}: {}", url, e.what());
            this->_pRootTile.reset();
            this->notifyTileDoneLoading(nullptr);
        });
    }

    /*static*/ Tileset::LoadResult Tileset::_handleTilesetResponse(std::unique_ptr<IAssetRequest>&& pRequest, std::unique_ptr<TileContext>&& pContext, const std::shared_ptr<spdlog::logger>& pLogger) {
        IAssetResponse* pResponse = pRequest->response();
        if (!pResponse) {
            // TODO: report the lack of response. Network error? Can this even happen?
            SPDLOG_LOGGER_ERROR(pLogger, "Did not receive a valid response for tileset {}", pRequest->url());
            return LoadResult{ std::move(pContext), nullptr };
        }

        if (pResponse->statusCode() < 200 || pResponse->statusCode() >= 300) {
            // TODO: report error response.
            SPDLOG_LOGGER_ERROR(pLogger, "Received status code {} for tileset {}", pResponse->statusCode(), pRequest->url());
            return LoadResult{ std::move(pContext), nullptr };
        }

        pContext->baseUrl = pRequest->url();

        gsl::span<const uint8_t> data = pResponse->data();

        rapidjson::Document tileset;
        tileset.Parse(reinterpret_cast<const char*>(data.data()), data.size());

        if (tileset.HasParseError()) {
            SPDLOG_LOGGER_ERROR(pLogger, "Error when parsing tileset JSON, error code {} at byte offset {}", tileset.GetParseError(), tileset.GetErrorOffset());
            return LoadResult{ std::move(pContext), nullptr };
        }

        std::unique_ptr<Tile> pRootTile = std::make_unique<Tile>();
        pRootTile->setContext(pContext.get());

        auto rootIt = tileset.FindMember("root");
        auto formatIt = tileset.FindMember("format");

        if (rootIt != tileset.MemberEnd()) {
            rapidjson::Value& rootJson = rootIt->value;
            Tileset::_createTile(*pRootTile, rootJson, glm::dmat4(1.0), TileRefine::Replace, *pContext, pLogger);
        }
        else if (formatIt != tileset.MemberEnd() && formatIt->value.IsString() && std::string(formatIt->value.GetString()) == "quantized-mesh-1.0") {
            Tileset::_createTerrainTile(*pRootTile, tileset, *pContext, pLogger);
        }

        return LoadResult{
            std::move(pContext),
            std::move(pRootTile)
        };
    }

    /*static*/ void Tileset::_createTile(Tile& tile, const rapidjson::Value& tileJson, const glm::dmat4& parentTransform, TileRefine parentRefine, const TileContext& context, const std::shared_ptr<spdlog::logger>& pLogger) {
        if (!tileJson.IsObject()) {
            return;
        }

        tile.setContext(const_cast<TileContext*>(&context));

        std::optional<glm::dmat4x4> tileTransform = JsonHelpers::getTransformProperty(tileJson, "transform");
        glm::dmat4x4 transform = parentTransform * tileTransform.value_or(glm::dmat4x4(1.0));
        tile.setTransform(transform);

        auto contentIt = tileJson.FindMember("content");
        auto childrenIt = tileJson.FindMember("children");

        if (contentIt != tileJson.MemberEnd() && contentIt->value.IsObject()) {
            auto uriIt = contentIt->value.FindMember("uri");
            if (uriIt == contentIt->value.MemberEnd() || !uriIt->value.IsString()) {
                uriIt = contentIt->value.FindMember("url");
            }

            if (uriIt != contentIt->value.MemberEnd() && uriIt->value.IsString()) {
                tile.setTileID(Uri::resolve(context.baseUrl, uriIt->value.GetString()));
            }

            std::optional<BoundingVolume> contentBoundingVolume = JsonHelpers::getBoundingVolumeProperty(contentIt->value, "boundingVolume");
            if (contentBoundingVolume) {
                tile.setContentBoundingVolume(transformBoundingVolume(transform, contentBoundingVolume.value()));
            }
        }

        std::optional<BoundingVolume> boundingVolume = JsonHelpers::getBoundingVolumeProperty(tileJson, "boundingVolume");
        if (!boundingVolume) {
            // TODO: report missing required property
            SPDLOG_LOGGER_ERROR(pLogger, "Tileset did not contain a boundingVolume");
            return;
        }

        std::optional<double> geometricError = JsonHelpers::getScalarProperty(tileJson, "geometricError");
        if (!geometricError) {
            // TODO: report missing required property
            SPDLOG_LOGGER_ERROR(pLogger, "Tileset did not contain a geometricError");
            return;
        }

        tile.setBoundingVolume(transformBoundingVolume(transform, boundingVolume.value()));
        //tile->setBoundingVolume(boundingVolume.value());
        tile.setGeometricError(geometricError.value());

        std::optional<BoundingVolume> viewerRequestVolume = JsonHelpers::getBoundingVolumeProperty(tileJson, "viewerRequestVolume");
        if (viewerRequestVolume) {
            tile.setViewerRequestVolume(transformBoundingVolume(transform, viewerRequestVolume.value()));
        }
        
        auto refineIt = tileJson.FindMember("refine");
        if (refineIt != tileJson.MemberEnd() && refineIt->value.IsString()) {
            std::string refine = refineIt->value.GetString();
            if (refine == "REPLACE") {
                tile.setRefine(TileRefine::Replace);
            } else if (refine == "ADD") {
                tile.setRefine(TileRefine::Add);
            } else {
                // TODO: report invalid value
                SPDLOG_LOGGER_ERROR(pLogger, "Tileset contained an unknown refine value: {}", refine);
            }
        } else {
            tile.setRefine(parentRefine);
        }

        if (childrenIt != tileJson.MemberEnd() && childrenIt->value.IsArray())
        {
            const auto& childrenJson = childrenIt->value;
            tile.createChildTiles(childrenJson.Size());
            gsl::span<Tile> childTiles = tile.getChildren();

            for (rapidjson::SizeType i = 0; i < childrenJson.Size(); ++i) {
                const auto& childJson = childrenJson[i];
                Tile& child = childTiles[i];
                child.setParent(&tile);
                Tileset::_createTile(child, childJson, transform, tile.getRefine(), context, pLogger);
            }
        }
    }

    /**
     * @brief Creates the query parameter string for the extensions in the given list.
     *
     * This will check for the presence of all known extensions in the given list,
     * and create a string that can be appended as the value of the `extensions` query
     * parameter to the request URL.
     *
     * @param extensions The layer JSON
     * @return The extensions (possibly the empty string)
     */
    static std::string createExtensionsQueryParameter(const std::vector<std::string>& extensions) noexcept {

        std::vector<std::string> knownExtensions = { "octvertexnormals", "metadata" };
        std::string extensionsToRequest;
        for (const std::string& extension : knownExtensions) {
            if (std::find(extensions.begin(), extensions.end(), extension) != extensions.end()) {
                if (!extensionsToRequest.empty()) {
                    extensionsToRequest += "-";
                }
                extensionsToRequest += extension;
            }
        }
        return extensionsToRequest;
    }

    /**
     * @brief Creates a default {@link BoundingRegionWithLooseFittingHeights} for the given rectangle.
     *
     * The heights of this bounding volume will have unspecified default values
     * that are suitable for the use on earth.
     *
     * @param globeRectangle The {@link CesiumGeospatial::GlobeRectangle}
     * @return The {@link BoundingRegionWithLooseFittingHeights}
     */
    static BoundingVolume createDefaultLooseEarthBoundingVolume(const CesiumGeospatial::GlobeRectangle& globeRectangle) {
        return BoundingRegionWithLooseFittingHeights(BoundingRegion(
            globeRectangle, -1000.0, -9000.0
        ));
    }

    /*static*/ void Tileset::_createTerrainTile(Tile& tile, const rapidjson::Value& layerJson, TileContext& context, const std::shared_ptr<spdlog::logger>& pLogger) {
        context.requestHeaders.push_back(std::make_pair("Accept", "application/vnd.quantized-mesh,application/octet-stream;q=0.9,*/*;q=0.01"));
        
        auto tilesetVersionIt = layerJson.FindMember("tilesetVersion");
        if (tilesetVersionIt != layerJson.MemberEnd() && tilesetVersionIt->value.IsString()) {
            context.version = tilesetVersionIt->value.GetString();
        }

        std::optional<std::vector<double>> optionalBounds = JsonHelpers::getDoubles(layerJson, -1, "bounds");
        std::vector<double> bounds;
        if (optionalBounds) {
            bounds = optionalBounds.value();
        }

        std::string projectionString = JsonHelpers::getStringOrDefault(layerJson, "projection", "EPSG:4326");

        CesiumGeospatial::Projection projection;
        CesiumGeospatial::GlobeRectangle quadtreeRectangleGlobe(0.0, 0.0, 0.0, 0.0);
        CesiumGeometry::Rectangle quadtreeRectangleProjected(0.0, 0.0, 0.0, 0.0);
        uint32_t quadtreeXTiles;

        if (projectionString == "EPSG:4326") {
            CesiumGeospatial::GeographicProjection geographic;
            projection = geographic;
            quadtreeRectangleGlobe = bounds.size() >= 4
                ? CesiumGeospatial::GlobeRectangle::fromDegrees(bounds[0], bounds[1], bounds[2], bounds[3])
                : GeographicProjection::MAXIMUM_GLOBE_RECTANGLE;
            quadtreeRectangleProjected = geographic.project(quadtreeRectangleGlobe);
            quadtreeXTiles = 2;
        } else if (projectionString == "EPSG:3857") {
            CesiumGeospatial::WebMercatorProjection webMercator;
            projection = webMercator;
            quadtreeRectangleGlobe = bounds.size() >= 4
                ? CesiumGeospatial::GlobeRectangle::fromDegrees(bounds[0], bounds[1], bounds[2], bounds[3])
                : WebMercatorProjection::MAXIMUM_GLOBE_RECTANGLE;
            quadtreeRectangleProjected = webMercator.project(quadtreeRectangleGlobe);
            quadtreeXTiles = 1;
        } else {
            // Unsupported projection
            // TODO: report error
            SPDLOG_LOGGER_ERROR(pLogger, "Tileset contained an unknown projection value: {}", projectionString);
            return;
        }

        CesiumGeometry::QuadtreeTilingScheme tilingScheme(quadtreeRectangleProjected, quadtreeXTiles, 1);

        std::vector<std::string> urls = JsonHelpers::getStrings(layerJson, "tiles");
        uint32_t maxZoom = JsonHelpers::getUint32OrDefault(layerJson, "maxzoom", 30);

        context.implicitContext = {
            urls,
            tilingScheme,
            projection,
            CesiumGeometry::QuadtreeTileAvailability(tilingScheme, maxZoom)
        };

        std::vector<std::string> extensions = JsonHelpers::getStrings(layerJson, "extensions");

        // Request normals and metadata if they're available
        std::string extensionsToRequest = createExtensionsQueryParameter(extensions);

        if (!extensionsToRequest.empty()) {
            for (std::string& url : context.implicitContext.value().tileTemplateUrls) {
                url = Uri::addQuery(url, "extensions", extensionsToRequest);
            }
        }

        tile.setContext(&context);
        tile.setBoundingVolume(createDefaultLooseEarthBoundingVolume(quadtreeRectangleGlobe));
        tile.setGeometricError(999999999.0);
        tile.createChildTiles(quadtreeXTiles);

        for (uint32_t i = 0; i < quadtreeXTiles; ++i) {
            Tile& childTile = tile.getChildren()[i];
            QuadtreeTileID id(0, i, 0);

            childTile.setContext(&context);
            childTile.setParent(&tile);
            childTile.setTileID(id);
            CesiumGeospatial::GlobeRectangle childGlobeRectangle = 
                unprojectRectangleSimple(projection, tilingScheme.tileToRectangle(id));
            childTile.setBoundingVolume(createDefaultLooseEarthBoundingVolume(childGlobeRectangle));
            childTile.setGeometricError(8.0 * calcQuadtreeMaxGeometricError(Ellipsoid::WGS84, tilingScheme));
        }
    }


    /**
     * @brief Tries to update the context request headers with a new token.
     *
     * This will try to obtain the `accessToken` from the JSON of the
     * given response, and set it as the `Bearer ...` value of the
     * `Authorization` header of the request headers of the given
     * context.
     *
     * @param pContext The context
     * @param pIonResponse The response
     * @return Whether the update succeeded
     */
    static bool updateContextWithNewToken(TileContext* pContext, IAssetResponse* pIonResponse, const std::shared_ptr<spdlog::logger>& pLogger) {
        gsl::span<const uint8_t> data = pIonResponse->data();

        rapidjson::Document ionResponse;
        ionResponse.Parse(reinterpret_cast<const char*>(data.data()), data.size());
        if (ionResponse.HasParseError()) {
            SPDLOG_LOGGER_ERROR(pLogger, "Error when parsing Cesium ion response, error code {} at byte offset {}", ionResponse.GetParseError(), ionResponse.GetErrorOffset());
            return false;
        }
        std::string accessToken = JsonHelpers::getStringOrDefault(ionResponse, "accessToken", "");

        auto authIt = std::find_if(
            pContext->requestHeaders.begin(),
            pContext->requestHeaders.end(),
            [](auto& headerPair) {
                return headerPair.first == "Authorization";
            }
        );
        if (authIt != pContext->requestHeaders.end()) {
            authIt->second = "Bearer " + accessToken;
        }
        else {
            pContext->requestHeaders.push_back(std::make_pair("Authorization", "Bearer " + accessToken));
        }
        return true;
    }

    void Tileset::_handleTokenRefreshResponse(std::unique_ptr<IAssetRequest>&& pIonRequest, TileContext* pContext, const std::shared_ptr<spdlog::logger>& pLogger) {
        IAssetResponse* pIonResponse = pIonRequest->response();

        bool failed = true;
        if (pIonResponse && pIonResponse->statusCode() >= 200 && pIonResponse->statusCode() < 300) {
            failed = !updateContextWithNewToken(pContext, pIonResponse, pLogger);
        }

        // Put all auth-failed tiles in this context back into the Unloaded state.
        // TODO: the way this is structured, requests already in progress with the old key
        // might complete after the key has been updated, and there's nothing here clever
        // enough to avoid refreshing the key _again_ in that instance.

        Tile* pTile = this->_loadedTiles.head();

        while (pTile) {
            if (
                pTile->getContext() == pContext &&
                pTile->getState() == Tile::LoadState::FailedTemporarily &&
                pTile->getContent() &&
                pTile->getContent()->httpStatusCode == 401
            ) {
                if (failed) {
                    pTile->markPermanentlyFailed();
                }
                else {
                    pTile->unloadContent();
                }
            }

            pTile = this->_loadedTiles.next(*pTile);
        }

        this->_isRefreshingIonToken = false;
        this->notifyTileDoneLoading(nullptr);
    }


    FailedTileAction Tileset::_onIonTileFailed(Tile& failedTile) {
        TileContentLoadResult* pContent = failedTile.getContent();
        if (!pContent) {
            return FailedTileAction::GiveUp;
        }

         if (pContent->httpStatusCode != 401) {
             return FailedTileAction::GiveUp;
         }

        if (!this->_ionAssetID) {
            return FailedTileAction::GiveUp;
        }

        if (!this->_isRefreshingIonToken) {
            this->_isRefreshingIonToken = true;

            std::string url = "https://api.cesium.com/v1/assets/" + std::to_string(this->_ionAssetID.value()) + "/endpoint";
            if (this->_ionAccessToken)
            {
                url += "?access_token=" + this->_ionAccessToken.value();
            }

            ++this->_loadsInProgress;

            this->_asyncSystem.requestAsset(url).thenInMainThread([
                this,
                pContext = failedTile.getContext()
            ](std::unique_ptr<IAssetRequest>&& pIonRequest) {
                this->_handleTokenRefreshResponse(std::move(pIonRequest), pContext, this->_externals.pLogger);
            }).catchInMainThread([this](const std::exception& e) {
                SPDLOG_LOGGER_ERROR(this->_externals.pLogger, "Unhandled error when retrying request: {}", e.what());
                this->_isRefreshingIonToken = false;
                this->notifyTileDoneLoading(nullptr);
            });
        }

        return FailedTileAction::Wait;
    }

    static void markTileNonRendered(TileSelectionState::Result lastResult, Tile& tile, ViewUpdateResult& result) {
        if (lastResult == TileSelectionState::Result::Rendered) {
            result.tilesToNoLongerRenderThisFrame.push_back(&tile);
        }
    }

    static void markTileNonRendered(int32_t lastFrameNumber, Tile& tile, ViewUpdateResult& result) {
        TileSelectionState::Result lastResult = tile.getLastSelectionState().getResult(lastFrameNumber);
        markTileNonRendered(lastResult, tile, result);
    }

    static void markChildrenNonRendered(int32_t lastFrameNumber, TileSelectionState::Result lastResult, Tile& tile, ViewUpdateResult& result) {
        if (lastResult == TileSelectionState::Result::Refined) {
            for (Tile& child : tile.getChildren()) {
                TileSelectionState::Result childLastResult = child.getLastSelectionState().getResult(lastFrameNumber);
                markTileNonRendered(childLastResult, child, result);
                markChildrenNonRendered(lastFrameNumber, childLastResult, child, result);
            }
        }
    }

    static void markChildrenNonRendered(int32_t lastFrameNumber, Tile& tile, ViewUpdateResult& result) {
        TileSelectionState::Result lastResult = tile.getLastSelectionState().getResult(lastFrameNumber);
        markChildrenNonRendered(lastFrameNumber, lastResult, tile, result);
    }

    static void markTileAndChildrenNonRendered(int32_t lastFrameNumber, Tile& tile, ViewUpdateResult& result) {
        TileSelectionState::Result lastResult = tile.getLastSelectionState().getResult(lastFrameNumber);
        markTileNonRendered(lastResult, tile, result);
        markChildrenNonRendered(lastFrameNumber, lastResult, tile, result);
    }

    /**
     * @brief Returns whether a tile with the given bounding volume is visible for the camera.
     *
     * @param camera The camera
     * @param boundingVolume The bounding volume of the tile
     * @param forceRenderTilesUnderCamera Whether tiles under the camera should always be rendered (see {@link Cesium3DTiles::TilesetOptions})
     * @return Whether the tile is visible according to the current camera configuration
     */
    static bool isVisibleFromCamera(const Camera& camera, const BoundingVolume& boundingVolume, bool forceRenderTilesUnderCamera) {
        if (camera.isBoundingVolumeVisible(boundingVolume)) {
            return true;
        }
        if (!forceRenderTilesUnderCamera) {
            return false;
        }
        const std::optional<CesiumGeospatial::Cartographic>& position = camera.getPositionCartographic();
        const CesiumGeospatial::GlobeRectangle* pRectangle = Cesium3DTiles::Impl::obtainGlobeRectangle(&boundingVolume);
        if (position && pRectangle) {
            return pRectangle->contains(position.value());
        }
        return false;
    }

    /**
     * @brief Returns whether a tile at the given distance is visible in the fog.
     *
     * @param distance The distance of the tile bounding volume to the camera
     * @param fogDensity The fog density
     * @return Whether the tile is visible in the fog
     */
    static bool isVisibleInFog(double distance, double fogDensity) {
        if (fogDensity <= 0.0) {
            return true;
        }
        double fogScalar = distance * fogDensity;
        return glm::exp(-(fogScalar * fogScalar)) > 0.0;
    }

    // Visits a tile for possible rendering. When we call this function with a tile:
    //   * It is not yet known whether the tile is visible.
    //   * Its parent tile does _not_ meet the SSE (unless ancestorMeetsSse=true, see comments below).
    //   * The tile may or may not be renderable.
    //   * The tile has not yet been added to a load queue.
    Tileset::TraversalDetails Tileset::_visitTileIfNeeded(
        const FrameState& frameState,
        uint32_t depth,
        bool ancestorMeetsSse,
        Tile& tile,
        ViewUpdateResult& result
    ) {
        tile.update(frameState.lastFrameNumber, frameState.currentFrameNumber);
        this->_markTileVisited(tile);

        // whether we should visit this tile
        bool shouldVisit = true;
        // whether this tile was culled (Note: we might still want to visit it)
        bool culled = false;

        const BoundingVolume& boundingVolume = tile.getBoundingVolume();
        const Camera& camera = frameState.camera;

<<<<<<< HEAD
        if (!isVisible) {
            // this tile is off-screen so it is a culled tile
            culled = true;
            if (!this->_options.disableFrustumCulling) {
                // if frustum culling is enabled, we shouldn't visit this off-screen tile...
                shouldVisit = false;
                // ...unless the tile is directly under the camera
                if (this->_options.renderTilesUnderCamera && frameState.camera.getPositionCartographic()) {
                    const CesiumGeospatial::BoundingRegion* pRegion = std::get_if<CesiumGeospatial::BoundingRegion>(&tile.getBoundingVolume());
                    const CesiumGeospatial::BoundingRegionWithLooseFittingHeights* pLooseRegion = std::get_if<CesiumGeospatial::BoundingRegionWithLooseFittingHeights>(&tile.getBoundingVolume());
                    
                    const CesiumGeospatial::GlobeRectangle* pRectangle = nullptr;
                    if (pRegion) {
                        pRectangle = &pRegion->getRectangle();
                    } else if (pLooseRegion) {
                        pRectangle = &pLooseRegion->getBoundingRegion().getRectangle();
                    }

                    if (pRectangle) {
                        if (pRectangle->contains(frameState.camera.getPositionCartographic().value())) {
                            // the tile is off-screen, but under the camera so we should visit it 
                            shouldVisit = true;
                        }
                    }
                }
            }
        }

        double distance = sqrt(frameState.camera.computeDistanceSquaredToBoundingVolume(boundingVolume));

        if (shouldVisit) {
            // so far we plan on visiting this tile, so check to see if it is fog culled
            if (frameState.fogDensity > 0.0) {
                double fogScalar = distance * frameState.fogDensity;
                double fog = 1.0 - glm::exp(-(fogScalar * fogScalar));
                if (fog >= 1.0) {
                    // this tile is occluded by fog so it is a culled tile
                    culled = true;
                    if (!this->_options.disableFogCulling) {
                        // if fog culling is enabled, we shouldn't visit this tile
                        shouldVisit = false;
                    }
                }
            }
=======
        bool isVisible = isVisibleFromCamera(frameState.camera, boundingVolume, this->_options.renderTilesUnderCamera);

        double distance = 0.0;

        if (isVisible) {
            distance = sqrt(camera.computeDistanceSquaredToBoundingVolume(boundingVolume));
            isVisible = isVisibleInFog(distance, frameState.fogDensity);
>>>>>>> abe480bb
        }

        if (!shouldVisit) {
            markTileAndChildrenNonRendered(frameState.lastFrameNumber, tile, result);
            tile.setLastSelectionState(TileSelectionState(frameState.currentFrameNumber, TileSelectionState::Result::Culled));

            // Preload this culled sibling if requested.
            if (this->_options.preloadSiblings) {
                addTileToLoadQueue(this->_loadQueueLow, frameState, tile, distance);
            }

            ++result.tilesCulled;

            return TraversalDetails();
        }
    
        return this->_visitTile(frameState, depth, ancestorMeetsSse, tile, distance, culled, result);
    }

    static bool isLeaf(const Tile& tile) {
        return tile.getChildren().empty();
    }

    Tileset::TraversalDetails Tileset::_renderLeaf(const FrameState& frameState, Tile& tile, double distance, ViewUpdateResult& result) {

        TileSelectionState lastFrameSelectionState = tile.getLastSelectionState();

        tile.setLastSelectionState(TileSelectionState(frameState.currentFrameNumber, TileSelectionState::Result::Rendered));
        result.tilesToRenderThisFrame.push_back(&tile);
        addTileToLoadQueue(this->_loadQueueMedium, frameState, tile, distance);

        TraversalDetails traversalDetails;
        traversalDetails.allAreRenderable = tile.isRenderable();
        traversalDetails.anyWereRenderedLastFrame = lastFrameSelectionState.getResult(frameState.lastFrameNumber) == TileSelectionState::Result::Rendered;
        traversalDetails.notYetRenderableCount = traversalDetails.allAreRenderable ? 0 : 1;
        return traversalDetails;
    }

    bool Tileset::_queueLoadOfChildrenRequiredForRefinement(const FrameState& frameState, Tile& tile, double distance) {
        if (!this->_options.forbidHoles) {
            return false;
        }
        // If we're forbidding holes, don't refine if any children are still loading.
        gsl::span<Tile> children = tile.getChildren();
        bool waitingForChildren = false;
        for (Tile& child : children) {
            if (!child.isRenderable()) {
                waitingForChildren = true;

                // We're using the distance to the parent tile to compute the load priority.
                // This is fine because the relative priority of the children is irrelevant;
                // we can't display any of them until all are loaded, anyway.
                addTileToLoadQueue(this->_loadQueueMedium, frameState, child, distance);
            }
        }
        return waitingForChildren;
    }

    bool Tileset::_meetsSse(const Camera& camera, const Tile& tile, double distance) const {
        // Does this tile meet the screen-space error?
        double sse = camera.computeScreenSpaceError(tile.getGeometricError(), distance);
        return sse < this->_options.maximumScreenSpaceError;
    }

    /**
     * We can render it if _any_ of the following are true:
     *  1. We rendered it (or kicked it) last frame.
     *  2. This tile was culled last frame, or it wasn't even visited because an ancestor was culled.
     *  3. The tile is done loading and ready to render.
     *  Note that even if we decide to render a tile here, it may later get "kicked" in favor of an ancestor.
     */
    static bool shouldRenderThisTile(const Tile& tile, const TileSelectionState& lastFrameSelectionState, int32_t lastFrameNumber) {
        TileSelectionState::Result originalResult = lastFrameSelectionState.getOriginalResult(lastFrameNumber);
        if (originalResult == TileSelectionState::Result::Rendered) {
            return true;
        }
        if (originalResult == TileSelectionState::Result::Culled || originalResult == TileSelectionState::Result::None) {
            return true;
        }

        // Tile::isRenderable is actually a pretty complex operation, so only do 
        // it when absolutely necessary
        if (tile.isRenderable()) {
            return true;
        }
        return false;
    }

    Tileset::TraversalDetails Tileset::_renderInnerTile(const FrameState& frameState, Tile& tile, ViewUpdateResult& result) {

        TileSelectionState lastFrameSelectionState = tile.getLastSelectionState();

        markChildrenNonRendered(frameState.lastFrameNumber, tile, result);
        tile.setLastSelectionState(TileSelectionState(frameState.currentFrameNumber, TileSelectionState::Result::Rendered));
        result.tilesToRenderThisFrame.push_back(&tile);

        TraversalDetails traversalDetails;
        traversalDetails.allAreRenderable = tile.isRenderable();
        traversalDetails.anyWereRenderedLastFrame = lastFrameSelectionState.getResult(frameState.lastFrameNumber) == TileSelectionState::Result::Rendered;
        traversalDetails.notYetRenderableCount = traversalDetails.allAreRenderable ? 0 : 1;

        return traversalDetails;
    }

    Tileset::TraversalDetails Tileset::_refineToNothing(const FrameState& frameState, Tile& tile, ViewUpdateResult& result, bool areChildrenRenderable) {

        TileSelectionState lastFrameSelectionState = tile.getLastSelectionState();

        // Nothing else to do except mark this tile refined and return.
        TraversalDetails noChildrenTraversalDetails;
        if (tile.getRefine() == TileRefine::Add) {
            noChildrenTraversalDetails.allAreRenderable = tile.isRenderable();
            noChildrenTraversalDetails.anyWereRenderedLastFrame = lastFrameSelectionState.getResult(frameState.lastFrameNumber) == TileSelectionState::Result::Rendered;
            noChildrenTraversalDetails.notYetRenderableCount = areChildrenRenderable ? 0 : 1;
        }
        else {
            markTileNonRendered(frameState.lastFrameNumber, tile, result);
        }

        tile.setLastSelectionState(TileSelectionState(frameState.currentFrameNumber, TileSelectionState::Result::Refined));
        return noChildrenTraversalDetails;
    }

    bool Tileset::_loadAndRenderAdditiveRefinedTile(const FrameState& frameState, Tile& tile, ViewUpdateResult& result, double distance) {
        // If this tile uses additive refinement, we need to render this tile in addition to its children.
        if (tile.getRefine() == TileRefine::Add) {
            result.tilesToRenderThisFrame.push_back(&tile);
            addTileToLoadQueue(this->_loadQueueMedium, frameState, tile, distance);
            return true;
        }
        return false;
    }

    // TODO This function is obviously too complex. The way how the indices are used, 
    // in order to deal with the queue elements, should be reviewed...
    bool Tileset::_kickDescendantsAndRenderTile(
        const FrameState& frameState,
        Tile& tile,
        ViewUpdateResult& result,
        TraversalDetails& traversalDetails,
        size_t firstRenderedDescendantIndex,
        size_t loadIndexLow,
        size_t loadIndexMedium,
        size_t loadIndexHigh,
        bool queuedForLoad,
        double distance
    ) {
        TileSelectionState lastFrameSelectionState = tile.getLastSelectionState();

        std::vector<Tile*>& renderList = result.tilesToRenderThisFrame;

        // Mark the rendered descendants and their ancestors - up to this tile - as kicked.
        for (size_t i = firstRenderedDescendantIndex; i < renderList.size(); ++i) {
            Tile* pWorkTile = renderList[i];
            while (
                pWorkTile != nullptr &&
                !pWorkTile->getLastSelectionState().wasKicked(frameState.currentFrameNumber) &&
                pWorkTile != &tile
                ) {
                pWorkTile->getLastSelectionState().kick();
                pWorkTile = pWorkTile->getParent();
            }
        }

        // Remove all descendants from the render list and add this tile.
        renderList.erase(renderList.begin() + static_cast<std::vector<Tile*>::iterator::difference_type>(firstRenderedDescendantIndex), renderList.end());
        renderList.push_back(&tile);
        tile.setLastSelectionState(TileSelectionState(frameState.currentFrameNumber, TileSelectionState::Result::Rendered));

        // If we're waiting on heaps of descendants, the above will take too long. So in that case,
        // load this tile INSTEAD of loading any of the descendants, and tell the up-level we're only waiting
        // on this tile. Keep doing this until we actually manage to render this tile.
        bool wasRenderedLastFrame = lastFrameSelectionState.getResult(frameState.lastFrameNumber) == TileSelectionState::Result::Rendered;
        bool wasReallyRenderedLastFrame = wasRenderedLastFrame && tile.isRenderable();

        if (!wasReallyRenderedLastFrame && traversalDetails.notYetRenderableCount > this->_options.loadingDescendantLimit) {
            // Remove all descendants from the load queues.
            this->_loadQueueLow.erase(this->_loadQueueLow.begin() + static_cast<std::vector<LoadRecord>::iterator::difference_type>(loadIndexLow), this->_loadQueueLow.end());
            this->_loadQueueMedium.erase(this->_loadQueueMedium.begin() + static_cast<std::vector<LoadRecord>::iterator::difference_type>(loadIndexMedium), this->_loadQueueMedium.end());
            this->_loadQueueHigh.erase(this->_loadQueueHigh.begin() + static_cast<std::vector<LoadRecord>::iterator::difference_type>(loadIndexHigh), this->_loadQueueHigh.end());

            if (!queuedForLoad) {
                addTileToLoadQueue(this->_loadQueueMedium, frameState, tile, distance);
            }

            traversalDetails.notYetRenderableCount = tile.isRenderable() ? 0 : 1;
            queuedForLoad = true;
        }

        traversalDetails.allAreRenderable = tile.isRenderable();
        traversalDetails.anyWereRenderedLastFrame = wasRenderedLastFrame;

        return queuedForLoad;
    }


    // Visits a tile for possible rendering. When we call this function with a tile:
    //   * The tile has previously been determined to be visible.
    //   * Its parent tile does _not_ meet the SSE (unless ancestorMeetsSse=true, see comments below).
    //   * The tile may or may not be renderable.
    //   * The tile has not yet been added to a load queue.
    Tileset::TraversalDetails Tileset::_visitTile(
        const FrameState& frameState,
        uint32_t depth,
        bool ancestorMeetsSse, // Careful: May be modified before being passed to children!
        Tile& tile,
        double distance,
        bool culled,
        ViewUpdateResult& result
    ) {
        ++result.tilesVisited;
        result.maxDepthVisited = glm::max(result.maxDepthVisited, depth);

<<<<<<< HEAD
        if (culled) {
            // TODO: change the wording of this variable (culledTilesVisited?)
            ++result.tilesVisitedWithoutSse;
        }

        TileSelectionState lastFrameSelectionState = tile.getLastSelectionState();

=======
>>>>>>> abe480bb
        // If this is a leaf tile, just render it (it's already been deemed visible).
        if (isLeaf(tile)) {
            return _renderLeaf(frameState, tile, distance, result);
        }

<<<<<<< HEAD
        // Does this tile meet the screen-space error?
        double sse = frameState.camera.computeScreenSpaceError(tile.getGeometricError(), distance);
        bool meetsSse = culled ? 
                        !this->_options.enforceCulledScreenSpaceError || sse < this->_options.culledScreenSpaceError :
                        sse < this->_options.maximumScreenSpaceError;

        // If we're forbidding holes, don't refine if any children are still loading.
        bool waitingForChildren = false;
        if (this->_options.forbidHoles) {
            for (Tile& child : children) {
                if (!child.isRenderable()) {
                    waitingForChildren = true;

                    // We're using the distance to the parent tile to compute the load priority.
                    // This is fine because the relative priority of the children is irrelevant;
                    // we can't display any of them until all are loaded, anyway.
                    addTileToLoadQueue(this->_loadQueueMedium, frameState, child, distance);
                }
            }
        }
=======
        bool meetsSse = _meetsSse(frameState.camera, tile, distance);
        bool waitingForChildren = _queueLoadOfChildrenRequiredForRefinement(frameState, tile, distance);
>>>>>>> abe480bb

        if (meetsSse || ancestorMeetsSse || waitingForChildren) {
            // This tile (or an ancestor) is the one we want to render this frame, but we'll do different things depending
            // on the state of this tile and on what we did _last_ frame.

            // We can render it if _any_ of the following are true:
            // 1. We rendered it (or kicked it) last frame.
            // 2. This tile was culled last frame, or it wasn't even visited because an ancestor was culled.
            // 3. The tile is done loading and ready to render.
            //
            // Note that even if we decide to render a tile here, it may later get "kicked" in favor of an ancestor.
            TileSelectionState lastFrameSelectionState = tile.getLastSelectionState();
            bool renderThisTile = shouldRenderThisTile(tile, lastFrameSelectionState, frameState.lastFrameNumber);
            if (renderThisTile) {
                // Only load this tile if it (not just an ancestor) meets the SSE.
                if (meetsSse) {
                    addTileToLoadQueue(this->_loadQueueMedium, frameState, tile, distance);
                }
                return _renderInnerTile(frameState, tile, result);
            }

            // Otherwise, we can't render this tile (or blank space where it would be) because doing so would cause detail to disappear
            // that was visible last frame. Instead, keep rendering any still-visible descendants that were rendered
            // last frame and render nothing for newly-visible descendants. E.g. if we were rendering level 15 last
            // frame but this frame we want level 14 and the closest renderable level <= 14 is 0, rendering level
            // zero would be pretty jarring so instead we keep rendering level 15 even though its SSE is better
            // than required. So fall through to continue traversal...
            ancestorMeetsSse = true;

            // Load this blocker tile with high priority, but only if this tile (not just an ancestor) meets the SSE.
            if (meetsSse) {
                addTileToLoadQueue(this->_loadQueueHigh, frameState, tile, distance);
            }
        }

        // Refine!

        bool queuedForLoad = _loadAndRenderAdditiveRefinedTile(frameState, tile, result, distance);

        size_t firstRenderedDescendantIndex = result.tilesToRenderThisFrame.size();
        size_t loadIndexLow = this->_loadQueueLow.size();
        size_t loadIndexMedium = this->_loadQueueMedium.size();
        size_t loadIndexHigh = this->_loadQueueHigh.size();

        TraversalDetails traversalDetails = this->_visitVisibleChildrenNearToFar(frameState, depth, ancestorMeetsSse, tile, result);

        bool descendantTilesAdded = firstRenderedDescendantIndex != result.tilesToRenderThisFrame.size();
        if (!descendantTilesAdded) {
            // No descendant tiles were added to the render list by the function above, meaning they were all
            // culled even though this tile was deemed visible. That's pretty common.
            return _refineToNothing(frameState, tile, result, traversalDetails.allAreRenderable);
        }

        // At least one descendant tile was added to the render list.
        // The traversalDetails tell us what happened while visiting the children.
        if (!traversalDetails.allAreRenderable && !traversalDetails.anyWereRenderedLastFrame) {
            // Some of our descendants aren't ready to render yet, and none were rendered last frame,
            // so kick them all out of the render list and render this tile instead. Continue to load them though!
            queuedForLoad = _kickDescendantsAndRenderTile(frameState, tile, result, traversalDetails,
                firstRenderedDescendantIndex, loadIndexLow, loadIndexMedium, loadIndexHigh,
                queuedForLoad, distance);
        } else {
            if (tile.getRefine() != TileRefine::Add) {
                markTileNonRendered(frameState.lastFrameNumber, tile, result);
            }
            tile.setLastSelectionState(TileSelectionState(frameState.currentFrameNumber, TileSelectionState::Result::Refined));
        }

        if (this->_options.preloadAncestors && !queuedForLoad) {
            addTileToLoadQueue(this->_loadQueueLow, frameState, tile, distance);
        }

        return traversalDetails;
    }

    Tileset::TraversalDetails Tileset::_visitVisibleChildrenNearToFar(
        const FrameState& frameState,
        uint32_t depth,
        bool ancestorMeetsSse,
        Tile& tile,
        ViewUpdateResult& result
    ) {
        TraversalDetails traversalDetails;

        // TODO: actually visit near-to-far, rather than in order of occurrence.
        gsl::span<Tile> children = tile.getChildren();
        for (Tile& child : children) {
            TraversalDetails childTraversal = this->_visitTileIfNeeded(
                frameState,
                depth + 1,
                ancestorMeetsSse,
                child,
                result
            );

            traversalDetails.allAreRenderable &= childTraversal.allAreRenderable;
            traversalDetails.anyWereRenderedLastFrame |= childTraversal.anyWereRenderedLastFrame;
            traversalDetails.notYetRenderableCount += childTraversal.notYetRenderableCount;
        }

        return traversalDetails;
    }

    void Tileset::_processLoadQueue() {
        Tileset::processQueue(this->_loadQueueHigh, this->_loadsInProgress, this->_options.maximumSimultaneousTileLoads);
        Tileset::processQueue(this->_loadQueueMedium, this->_loadsInProgress, this->_options.maximumSimultaneousTileLoads);
        Tileset::processQueue(this->_loadQueueLow, this->_loadsInProgress, this->_options.maximumSimultaneousTileLoads);
    }

    void Tileset::_unloadCachedTiles() {
        const size_t maxBytes = this->getOptions().maximumCachedBytes;

        Tile* pTile = this->_loadedTiles.head();

        while (this->getTotalDataBytes() > maxBytes) {
            if (pTile == nullptr || pTile == this->_pRootTile.get()) {
                // We've either removed all tiles or the next tile is the root.
                // The root tile marks the beginning of the tiles that were used
                // for rendering last frame.
                break;
            }

            Tile* pNext = this->_loadedTiles.next(*pTile);

            bool removed = pTile->unloadContent();
            if (removed) {
                this->_loadedTiles.remove(*pTile);
            }

            pTile = pNext;
        }
    }

    void Tileset::_markTileVisited(Tile& tile) {
        this->_loadedTiles.insertAtTail(tile);
    }

    std::string Tileset::getResolvedContentUrl(const Tile& tile) const {
        struct Operation {
            const TileContext& context;

            std::string operator()(const std::string& url) {
                return url;
            }

            std::string operator()(const QuadtreeTileID& quadtreeID) {
                if (!this->context.implicitContext) {
                    return std::string();
                }

                return Uri::substituteTemplateParameters(context.implicitContext.value().tileTemplateUrls[0], [this, &quadtreeID](const std::string& placeholder) -> std::string {
                    if (placeholder == "level" || placeholder == "z") {
                        return std::to_string(quadtreeID.level);
                    } else if (placeholder == "x") {
                        return std::to_string(quadtreeID.x);
                    } else if (placeholder == "y") {
                        return std::to_string(quadtreeID.y);
                    } else if (placeholder == "version") {
                        return this->context.version.value_or(std::string());
                    }

                    return placeholder;
                });
            }

            std::string operator()(const OctreeTileID& octreeID) {
                if (!this->context.implicitContext) {
                    return std::string();
                }

                return Uri::substituteTemplateParameters(context.implicitContext.value().tileTemplateUrls[0], [this, &octreeID](const std::string& placeholder) -> std::string {
                    if (placeholder == "level") {
                        return std::to_string(octreeID.level);
                    } else if (placeholder == "x") {
                        return std::to_string(octreeID.x);
                    } else if (placeholder == "y") {
                        return std::to_string(octreeID.y);
                    } else if (placeholder == "z") {
                        return std::to_string(octreeID.z);
                    } else if (placeholder == "version") {
                        return this->context.version.value_or(std::string());
                    }

                    return placeholder;
                });
            }

            std::string operator()(QuadtreeChild /*subdividedParent*/) {
                return std::string();
            }
        };

        std::string url = std::visit(Operation { *tile.getContext() }, tile.getTileID());
        if (url.empty()) {
            return url;
        }

        return Uri::resolve(tile.getContext()->baseUrl, url, true);
    }

    // TODO From the FrameState that is passed in here, only the Camera is needed.
    // Maybe the Camera should be passed in instead. The camera is only needed to
    // compute the priority from the distance. So maybe this function should 
    // receive a priority directly and be called with 
    // addTileToLoadQueue(queue, tile, priorityFor(tile, frameState.camera, distance))
    // (or at least, this function could delegate to such a call...)

    /*static*/ void Tileset::addTileToLoadQueue(
        std::vector<Tileset::LoadRecord>& loadQueue,
        const FrameState& frameState,
        Tile& tile,
        double distance
    ) {
        if (tile.getState() == Tile::LoadState::Unloaded) {
            double loadPriority = 0.0;

            glm::dvec3 tileDirection = getBoundingVolumeCenter(tile.getBoundingVolume()) - frameState.camera.getPosition();
            double magnitude = glm::length(tileDirection);
            if (magnitude >= CesiumUtility::Math::EPSILON5) {
                tileDirection /= magnitude;
                loadPriority = (1.0 - glm::dot(tileDirection, frameState.camera.getDirection())) * distance;
            }

            loadQueue.push_back({
                &tile,
                loadPriority
            });
        }
    }

    /*static*/ void Tileset::processQueue(std::vector<Tileset::LoadRecord>& queue, std::atomic<uint32_t>& loadsInProgress, uint32_t maximumLoadsInProgress) {
        if (loadsInProgress >= maximumLoadsInProgress) {
            return;
        }

        std::sort(queue.begin(), queue.end());

        for (LoadRecord& record : queue) {
            if (record.pTile->getState() == Tile::LoadState::Unloaded) {
                record.pTile->loadContent();

                if (loadsInProgress >= maximumLoadsInProgress) {
                    break;
                }
            }
        }
    }
}<|MERGE_RESOLUTION|>--- conflicted
+++ resolved
@@ -855,60 +855,25 @@
         const BoundingVolume& boundingVolume = tile.getBoundingVolume();
         const Camera& camera = frameState.camera;
 
-<<<<<<< HEAD
-        if (!isVisible) {
+        if (!isVisibleFromCamera(frameState.camera, boundingVolume, this->_options.renderTilesUnderCamera)) {
             // this tile is off-screen so it is a culled tile
             culled = true;
             if (!this->_options.disableFrustumCulling) {
-                // if frustum culling is enabled, we shouldn't visit this off-screen tile...
+                // frustum culling is enabled so we shouldn't visit this off-screen tile
                 shouldVisit = false;
-                // ...unless the tile is directly under the camera
-                if (this->_options.renderTilesUnderCamera && frameState.camera.getPositionCartographic()) {
-                    const CesiumGeospatial::BoundingRegion* pRegion = std::get_if<CesiumGeospatial::BoundingRegion>(&tile.getBoundingVolume());
-                    const CesiumGeospatial::BoundingRegionWithLooseFittingHeights* pLooseRegion = std::get_if<CesiumGeospatial::BoundingRegionWithLooseFittingHeights>(&tile.getBoundingVolume());
-                    
-                    const CesiumGeospatial::GlobeRectangle* pRectangle = nullptr;
-                    if (pRegion) {
-                        pRectangle = &pRegion->getRectangle();
-                    } else if (pLooseRegion) {
-                        pRectangle = &pLooseRegion->getBoundingRegion().getRectangle();
-                    }
-
-                    if (pRectangle) {
-                        if (pRectangle->contains(frameState.camera.getPositionCartographic().value())) {
-                            // the tile is off-screen, but under the camera so we should visit it 
-                            shouldVisit = true;
-                        }
-                    }
-                }
-            }
-        }
-
-        double distance = sqrt(frameState.camera.computeDistanceSquaredToBoundingVolume(boundingVolume));
-
-        if (shouldVisit) {
-            // so far we plan on visiting this tile, so check to see if it is fog culled
-            if (frameState.fogDensity > 0.0) {
-                double fogScalar = distance * frameState.fogDensity;
-                double fog = 1.0 - glm::exp(-(fogScalar * fogScalar));
-                if (fog >= 1.0) {
-                    // this tile is occluded by fog so it is a culled tile
-                    culled = true;
-                    if (!this->_options.disableFogCulling) {
-                        // if fog culling is enabled, we shouldn't visit this tile
-                        shouldVisit = false;
-                    }
-                }
-            }
-=======
-        bool isVisible = isVisibleFromCamera(frameState.camera, boundingVolume, this->_options.renderTilesUnderCamera);
-
-        double distance = 0.0;
-
-        if (isVisible) {
-            distance = sqrt(camera.computeDistanceSquaredToBoundingVolume(boundingVolume));
-            isVisible = isVisibleInFog(distance, frameState.fogDensity);
->>>>>>> abe480bb
+            }
+        }
+
+        double distance = sqrt(camera.computeDistanceSquaredToBoundingVolume(boundingVolume));
+
+        // if we are still considering visiting this tile, check for fog occlusion
+        if (shouldVisit && !isVisibleInFog(distance, frameState.fogDensity)) {
+            // this tile is occluded by fog so it is a culled tile
+            culled = true;
+            if (!this->_options.disableFogCulling) {
+                // fog culling is enabled so we shouldn't visit this tile 
+                shouldVisit = false;
+            }
         }
 
         if (!shouldVisit) {
@@ -967,10 +932,12 @@
         return waitingForChildren;
     }
 
-    bool Tileset::_meetsSse(const Camera& camera, const Tile& tile, double distance) const {
+    bool Tileset::_meetsSse(const Camera& camera, const Tile& tile, double distance, bool culled) const {
         // Does this tile meet the screen-space error?
         double sse = camera.computeScreenSpaceError(tile.getGeometricError(), distance);
-        return sse < this->_options.maximumScreenSpaceError;
+        return culled ? 
+               !this->_options.enforceCulledScreenSpaceError || sse < this->_options.culledScreenSpaceError :
+               sse < this->_options.maximumScreenSpaceError;
     }
 
     /**
@@ -1122,46 +1089,18 @@
         ++result.tilesVisited;
         result.maxDepthVisited = glm::max(result.maxDepthVisited, depth);
 
-<<<<<<< HEAD
         if (culled) {
             // TODO: change the wording of this variable (culledTilesVisited?)
             ++result.tilesVisitedWithoutSse;
         }
 
-        TileSelectionState lastFrameSelectionState = tile.getLastSelectionState();
-
-=======
->>>>>>> abe480bb
         // If this is a leaf tile, just render it (it's already been deemed visible).
         if (isLeaf(tile)) {
             return _renderLeaf(frameState, tile, distance, result);
         }
 
-<<<<<<< HEAD
-        // Does this tile meet the screen-space error?
-        double sse = frameState.camera.computeScreenSpaceError(tile.getGeometricError(), distance);
-        bool meetsSse = culled ? 
-                        !this->_options.enforceCulledScreenSpaceError || sse < this->_options.culledScreenSpaceError :
-                        sse < this->_options.maximumScreenSpaceError;
-
-        // If we're forbidding holes, don't refine if any children are still loading.
-        bool waitingForChildren = false;
-        if (this->_options.forbidHoles) {
-            for (Tile& child : children) {
-                if (!child.isRenderable()) {
-                    waitingForChildren = true;
-
-                    // We're using the distance to the parent tile to compute the load priority.
-                    // This is fine because the relative priority of the children is irrelevant;
-                    // we can't display any of them until all are loaded, anyway.
-                    addTileToLoadQueue(this->_loadQueueMedium, frameState, child, distance);
-                }
-            }
-        }
-=======
-        bool meetsSse = _meetsSse(frameState.camera, tile, distance);
+        bool meetsSse = _meetsSse(frameState.camera, tile, distance, culled);
         bool waitingForChildren = _queueLoadOfChildrenRequiredForRefinement(frameState, tile, distance);
->>>>>>> abe480bb
 
         if (meetsSse || ancestorMeetsSse || waitingForChildren) {
             // This tile (or an ancestor) is the one we want to render this frame, but we'll do different things depending
