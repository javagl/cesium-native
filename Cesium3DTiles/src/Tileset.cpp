#include "Cesium3DTiles/ExternalTilesetContent.h"
#include "Cesium3DTiles/spdlog-cesium.h"
#include "Cesium3DTiles/TileID.h"
#include "Cesium3DTiles/Tileset.h"
#include "CesiumAsync/AsyncSystem.h"
#include "CesiumAsync/IAssetAccessor.h"
#include "CesiumAsync/IAssetResponse.h"
#include "CesiumAsync/ITaskProcessor.h"
#include "CesiumGeometry/QuadtreeTileAvailability.h"
#include "CesiumGeospatial/GeographicProjection.h"
#include "CesiumUtility/Math.h"
#include "calcQuadtreeMaxGeometricError.h"
#include "JsonHelpers.h"
#include "TileUtilities.h"
#include "Uri.h"
#include <glm/common.hpp>
#include <rapidjson/document.h>

using namespace CesiumAsync;
using namespace CesiumGeometry;
using namespace CesiumGeospatial;

namespace Cesium3DTiles {

    Tileset::Tileset(
        const TilesetExternals& externals,
        const std::string& url,
        const TilesetOptions& options
    ) :
        _contexts(),
        _externals(externals),
        _asyncSystem(externals.pAssetAccessor, externals.pTaskProcessor),
        _url(url),
        _ionAssetID(),
        _ionAccessToken(),
        _isRefreshingIonToken(false),
        _options(options),
        _pRootTile(),
        _previousFrameNumber(0),
        _updateResult(),
        _loadQueueHigh(),
        _loadQueueMedium(),
        _loadQueueLow(),
        _loadsInProgress(0),
        _loadedTiles(),
        _overlays(*this),
        _tileDataBytes(0)
    {
        ++this->_loadsInProgress;
        this->_loadTilesetJson(url);
    }

    Tileset::Tileset(
        const TilesetExternals& externals,
        uint32_t ionAssetID,
        const std::string& ionAccessToken,
        const TilesetOptions& options
    ) :
        _contexts(),
        _externals(externals),
        _asyncSystem(externals.pAssetAccessor, externals.pTaskProcessor),
        _url(),
        _ionAssetID(ionAssetID),
        _ionAccessToken(ionAccessToken),
        _isRefreshingIonToken(false),
        _options(options),
        _pRootTile(),
        _previousFrameNumber(0),
        _updateResult(),
        _loadQueueHigh(),
        _loadQueueMedium(),
        _loadQueueLow(),
        _loadsInProgress(0),
        _loadedTiles(),
        _overlays(*this),
        _tileDataBytes(0)
    {
        std::string ionUrl = "https://api.cesium.com/v1/assets/" + std::to_string(ionAssetID) + "/endpoint";
        if (ionAccessToken.size() > 0)
        {
            ionUrl += "?access_token=" + ionAccessToken;
        }

        ++this->_loadsInProgress;

        this->_asyncSystem.requestAsset(ionUrl).thenInMainThread([this](std::unique_ptr<IAssetRequest>&& pRequest) {
            _handleAssetResponse(std::move(pRequest));
        }).catchInMainThread([this, &ionAssetID](const std::exception& e) {
            SPDLOG_LOGGER_ERROR(this->_externals.pLogger, "Unhandled error for asset {}: {}", ionAssetID, e.what());
            this->notifyTileDoneLoading(nullptr);
        });
    }

    Tileset::~Tileset() {
        // Wait for all asynchronous loading to terminate.
        // If you're hanging here, it's most likely caused by _loadsInProgress not being
        // decremented correctly when an async load ends.
        while (this->_loadsInProgress.load(std::memory_order::memory_order_acquire) > 0) {
            this->_externals.pAssetAccessor->tick();
            this->_asyncSystem.dispatchMainThreadTasks();
        }

        // Wait for all overlays to wrap up their loading, too.
        uint32_t tilesLoading = 1;
        while (tilesLoading > 0) {
            this->_externals.pAssetAccessor->tick();
            this->_asyncSystem.dispatchMainThreadTasks();

            tilesLoading = 0;
            for (auto& pOverlay : this->_overlays) {
                tilesLoading += pOverlay->getTileProvider()->getNumberOfTilesLoading();
            }
        }
    }

    void Tileset::_handleAssetResponse(std::unique_ptr<IAssetRequest>&& pRequest) {
        IAssetResponse* pResponse = pRequest->response();
        if (!pResponse) {
            // TODO: report the lack of response. Network error? Can this even happen?
            SPDLOG_LOGGER_ERROR(this->_externals.pLogger, "No response received for asset request {}", pRequest->url());
            this->notifyTileDoneLoading(nullptr);
            return;
        }

        if (pResponse->statusCode() < 200 || pResponse->statusCode() >= 300) {
            // TODO: report error response.
            SPDLOG_LOGGER_ERROR(this->_externals.pLogger, "Received status code {} for asset response {}", pResponse->statusCode(), pRequest->url());
            this->notifyTileDoneLoading(nullptr);
            return;
        }

        gsl::span<const uint8_t> data = pResponse->data();

        rapidjson::Document ionResponse;
        ionResponse.Parse(reinterpret_cast<const char*>(data.data()), data.size());

        if (ionResponse.HasParseError()) {
            SPDLOG_LOGGER_ERROR(this->_externals.pLogger, "Error when parsing Cesium ion response JSON, error code {} at byte offset {}", ionResponse.GetParseError(), ionResponse.GetErrorOffset());
            return;
        }

        std::string url = JsonHelpers::getStringOrDefault(ionResponse, "url", "");
        std::string accessToken = JsonHelpers::getStringOrDefault(ionResponse, "accessToken", "");

        std::string type = JsonHelpers::getStringOrDefault(ionResponse, "type", "");
        if (type == "TERRAIN") {
            // For terrain resources, we need to append `/layer.json` to the end of the URL.
            url = Uri::resolve(url, "layer.json", true);
        }
        else if (type != "3DTILES") {
            // TODO: report unsupported type.
            SPDLOG_LOGGER_ERROR(this->_externals.pLogger, "Received unsupported asset response type: {}", type);
            this->notifyTileDoneLoading(nullptr);
            return;
        }

        auto pContext = std::make_unique<TileContext>();

        pContext->pTileset = this;
        pContext->baseUrl = url;
        pContext->requestHeaders.push_back(std::make_pair("Authorization", "Bearer " + accessToken));
        pContext->failedTileCallback = [this](Tile& failedTile) {
            return this->_onIonTileFailed(failedTile);
        };
        this->_loadTilesetJson(pContext->baseUrl, pContext->requestHeaders, std::move(pContext));
    }


    static bool operator<(const FogDensityAtHeight& fogDensity, double height) {
        return fogDensity.cameraHeight < height;
    }

    static double computeFogDensity(const std::vector<FogDensityAtHeight>& fogDensityTable, const Camera& camera) {
        double height = camera.getPositionCartographic().value_or(Cartographic(0.0, 0.0, 0.0)).height;

        // Find the entry that is for >= this camera height.
        auto nextIt = std::lower_bound(fogDensityTable.begin(), fogDensityTable.end(), height);

        if (nextIt == fogDensityTable.end()) {
            return fogDensityTable.back().fogDensity;
        } else if (nextIt == fogDensityTable.begin()) {
            return nextIt->fogDensity;
        }

        auto prevIt = nextIt - 1;

        double heightA = prevIt->cameraHeight;
        double densityA = prevIt->fogDensity;

        double heightB = nextIt->cameraHeight;
        double densityB = nextIt->fogDensity;

        double t = glm::clamp(
            (height - heightA) / (heightB - heightA),
            0.0,
            1.0
        );

        double density = glm::mix(densityA, densityB, t);

        // CesiumJS will also fade out the fog based on the camera angle,
        // so when we're looking straight down there's no fog. This is unfortunate
        // because it prevents the fog culling from being used in place of horizon
        // culling. Horizon culling is the only thing in CesiumJS that prevents
        // tiles on the back side of the globe from being rendered.
        // Since we're not actually _rendering_ the fog in cesium-native (that's on
        // the renderer), we don't need to worry about the fog making the globe
        // looked washed out in straight down views. So here we don't fade by
        // angle at all.

        return density;
    }

    const ViewUpdateResult& Tileset::updateView(const Camera& camera) {
        this->_asyncSystem.dispatchMainThreadTasks();

        int32_t previousFrameNumber = this->_previousFrameNumber; 
        int32_t currentFrameNumber = previousFrameNumber + 1;

        ViewUpdateResult& result = this->_updateResult;
        // result.tilesLoading = 0;
        result.tilesToRenderThisFrame.clear();
        // result.newTilesToRenderThisFrame.clear();
        result.tilesToNoLongerRenderThisFrame.clear();
        result.tilesVisited = 0;
        result.tilesCulled = 0;
        result.maxDepthVisited = 0;

        Tile* pRootTile = this->getRootTile();
        if (!pRootTile) {
            return result;
        }

        double fogDensity = computeFogDensity(this->_options.fogDensityTable, camera);

        this->_loadQueueHigh.clear();
        this->_loadQueueMedium.clear();
        this->_loadQueueLow.clear();

        FrameState frameState {
            camera,
            previousFrameNumber,
            currentFrameNumber,
            fogDensity
        };

        this->_visitTileIfVisible(frameState, 0, false, *pRootTile, result);

        result.tilesLoadingLowPriority = static_cast<uint32_t>(this->_loadQueueLow.size());
        result.tilesLoadingMediumPriority = static_cast<uint32_t>(this->_loadQueueMedium.size());
        result.tilesLoadingHighPriority = static_cast<uint32_t>(this->_loadQueueHigh.size());

        this->_unloadCachedTiles();
        this->_processLoadQueue();

        this->_previousFrameNumber = currentFrameNumber;

        return result;
    }

    void Tileset::notifyTileStartLoading(Tile* /*pTile*/) noexcept {
        ++this->_loadsInProgress;
    }

    void Tileset::notifyTileDoneLoading(Tile* pTile) noexcept {
        assert(this->_loadsInProgress > 0);
        --this->_loadsInProgress;

        if (pTile) {
            this->_tileDataBytes += pTile->computeByteSize();
        }
    }

    void Tileset::notifyTileUnloading(Tile* pTile) noexcept {
        if (pTile) {
            this->_tileDataBytes -= pTile->computeByteSize();
        }
    }

    void Tileset::loadTilesFromJson(Tile& rootTile, const rapidjson::Value& tilesetJson, const glm::dmat4& parentTransform, TileRefine parentRefine, const TileContext& context, std::shared_ptr<spdlog::logger> pLogger) const {
        this->_createTile(rootTile, tilesetJson["root"], parentTransform, parentRefine, context, pLogger);
    }

    std::optional<Future<std::unique_ptr<IAssetRequest>>> Tileset::requestTileContent(Tile& tile) {
        std::string url = this->getResolvedContentUrl(tile);
        if (url.empty()) {
            return std::nullopt;
        }

        this->notifyTileStartLoading(&tile);

        return this->getAsyncSystem().requestAsset(url, tile.getContext()->requestHeaders);
    }

    void Tileset::addContext(std::unique_ptr<TileContext>&& pNewContext) {
        this->_contexts.push_back(std::move(pNewContext));
    }

    void Tileset::forEachLoadedTile(const std::function<void (Tile& tile)>& callback) {
        Tile* pCurrent = this->_loadedTiles.head();
        while (pCurrent) {
            Tile* pNext = this->_loadedTiles.next(pCurrent);
            callback(*pCurrent);
            pCurrent = pNext;
        }
    }

    size_t Tileset::getTotalDataBytes() const noexcept {
        size_t bytes = this->_tileDataBytes;

        for (auto& pOverlay : this->_overlays) {
            const RasterOverlayTileProvider* pProvider = pOverlay->getTileProvider();
            if (pProvider) {
                bytes += pProvider->getTileDataBytes();
            }
        }

        return bytes;
    }

    void Tileset::_loadTilesetJson(
        const std::string& url,
        const std::vector<std::pair<std::string, std::string>>& headers,
        std::unique_ptr<TileContext>&& pContext
    ) {
        if (!pContext) {
            pContext = std::make_unique<TileContext>();
        }

        this->_asyncSystem.requestAsset(url, headers).thenInWorkerThread([
            this,
            pContext = std::move(pContext)
        ](std::unique_ptr<IAssetRequest>&& pRequest) mutable {
            return _handleTilesetResponse(std::move(pRequest), std::move(pContext), this->_externals.pLogger);
        }).thenInMainThread([this](LoadResult&& loadResult) {
            this->addContext(std::move(loadResult.pContext));
            this->_pRootTile = std::move(loadResult.pRootTile);
            this->notifyTileDoneLoading(nullptr);
        }).catchInMainThread([this, &url](const std::exception& e) {
            SPDLOG_LOGGER_ERROR(this->_externals.pLogger, "Unhandled error for tileset {}: {}", url, e.what());
            this->_pRootTile.reset();
            this->notifyTileDoneLoading(nullptr);
        });
    }

    Tileset::LoadResult Tileset::_handleTilesetResponse(std::unique_ptr<IAssetRequest>&& pRequest, std::unique_ptr<TileContext>&& pContext, std::shared_ptr<spdlog::logger> pLogger) {
        IAssetResponse* pResponse = pRequest->response();
        if (!pResponse) {
            // TODO: report the lack of response. Network error? Can this even happen?
            SPDLOG_LOGGER_ERROR(this->_externals.pLogger, "Did not receive a valid response for tileset {}", pRequest->url());
            return LoadResult{ std::move(pContext), nullptr };
        }

        if (pResponse->statusCode() < 200 || pResponse->statusCode() >= 300) {
            // TODO: report error response.
            SPDLOG_LOGGER_ERROR(this->_externals.pLogger, "Received status code {} for tileset {}", pResponse->statusCode(), pRequest->url());
            return LoadResult{ std::move(pContext), nullptr };
        }

        pContext->pTileset = this;
        pContext->baseUrl = pRequest->url();

        gsl::span<const uint8_t> data = pResponse->data();

        rapidjson::Document tileset;
        tileset.Parse(reinterpret_cast<const char*>(data.data()), data.size());

        if (tileset.HasParseError()) {
            SPDLOG_LOGGER_ERROR(this->_externals.pLogger, "Error when parsing tileset JSON, error code {} at byte offset {}", tileset.GetParseError(), tileset.GetErrorOffset());
            return LoadResult{ std::move(pContext), nullptr };
        }

        std::unique_ptr<Tile> pRootTile = std::make_unique<Tile>();
        pRootTile->setContext(pContext.get());

        auto rootIt = tileset.FindMember("root");
        auto formatIt = tileset.FindMember("format");

        if (rootIt != tileset.MemberEnd()) {
            rapidjson::Value& rootJson = rootIt->value;
            Tileset::_createTile(*pRootTile, rootJson, glm::dmat4(1.0), TileRefine::Replace, *pContext, pLogger);
        }
        else if (formatIt != tileset.MemberEnd() && formatIt->value.IsString() && std::string(formatIt->value.GetString()) == "quantized-mesh-1.0") {
            Tileset::_createTerrainTile(*pRootTile, tileset, *pContext, pLogger);
        }

        return LoadResult{
            std::move(pContext),
            std::move(pRootTile)
        };
    }

    /*static*/ void Tileset::_createTile(Tile& tile, const rapidjson::Value& tileJson, const glm::dmat4& parentTransform, TileRefine parentRefine, const TileContext& context, std::shared_ptr<spdlog::logger> pLogger) {
        if (!tileJson.IsObject())
        {
            return;
        }

        tile.setContext(const_cast<TileContext*>(&context));

        std::optional<glm::dmat4x4> tileTransform = JsonHelpers::getTransformProperty(tileJson, "transform");
        glm::dmat4x4 transform = parentTransform * tileTransform.value_or(glm::dmat4x4(1.0));
        tile.setTransform(transform);

        auto contentIt = tileJson.FindMember("content");
        auto childrenIt = tileJson.FindMember("children");

        if (contentIt != tileJson.MemberEnd() && contentIt->value.IsObject())
        {
            auto uriIt = contentIt->value.FindMember("uri");
            if (uriIt == contentIt->value.MemberEnd() || !uriIt->value.IsString()) {
                uriIt = contentIt->value.FindMember("url");
            }

            if (uriIt != contentIt->value.MemberEnd() && uriIt->value.IsString()) {
                tile.setTileID(Uri::resolve(context.baseUrl, uriIt->value.GetString()));
            }

            std::optional<BoundingVolume> contentBoundingVolume = JsonHelpers::getBoundingVolumeProperty(contentIt->value, "boundingVolume");
            if (contentBoundingVolume) {
                tile.setContentBoundingVolume(transformBoundingVolume(transform, contentBoundingVolume.value()));
            }
        }

        std::optional<BoundingVolume> boundingVolume = JsonHelpers::getBoundingVolumeProperty(tileJson, "boundingVolume");
        if (!boundingVolume) {
            // TODO: report missing required property
            SPDLOG_LOGGER_ERROR(pLogger, "Tileset did not contain a boundingVolume");
            return;
        }

        std::optional<double> geometricError = JsonHelpers::getScalarProperty(tileJson, "geometricError");
        if (!geometricError) {
            // TODO: report missing required property
            SPDLOG_LOGGER_ERROR(pLogger, "Tileset did not contain a geometricError");
            return;
        }

        tile.setBoundingVolume(transformBoundingVolume(transform, boundingVolume.value()));
        //tile->setBoundingVolume(boundingVolume.value());
        tile.setGeometricError(geometricError.value());

        std::optional<BoundingVolume> viewerRequestVolume = JsonHelpers::getBoundingVolumeProperty(tileJson, "viewerRequestVolume");
        if (viewerRequestVolume) {
            tile.setViewerRequestVolume(transformBoundingVolume(transform, viewerRequestVolume.value()));
        }
        
        auto refineIt = tileJson.FindMember("refine");
        if (refineIt != tileJson.MemberEnd() && refineIt->value.IsString()) {
            std::string refine = refineIt->value.GetString();
            if (refine == "REPLACE") {
                tile.setRefine(TileRefine::Replace);
            } else if (refine == "ADD") {
                tile.setRefine(TileRefine::Add);
            } else {
                // TODO: report invalid value
                SPDLOG_LOGGER_ERROR(pLogger, "Tileset contained an unknown refine value: {}", refine);
            }
        } else {
            tile.setRefine(parentRefine);
        }

        if (childrenIt != tileJson.MemberEnd() && childrenIt->value.IsArray())
        {
            const auto& childrenJson = childrenIt->value;
            tile.createChildTiles(childrenJson.Size());
            gsl::span<Tile> childTiles = tile.getChildren();

            for (rapidjson::SizeType i = 0; i < childrenJson.Size(); ++i) {
                const auto& childJson = childrenJson[i];
                Tile& child = childTiles[i];
                child.setParent(&tile);
                Tileset::_createTile(child, childJson, transform, tile.getRefine(), context, pLogger);
            }
        }
    }

    /**
     * @brief Creates the query parameter string for the extensions in the given list.
     *
     * This will check for the presence of all known extensions in the given list,
     * and create a string that can be appended as the value of the `extensions` query
     * parameter to the request URL.
     *
     * @param extensions The layer JSON
     * @return The extensions (possibly the empty string)
     */
    static std::string createExtensionsQueryParameter(const std::vector<std::string>& extensions) noexcept {

        std::vector<std::string> knownExtensions = { "octvertexnormals", "metadata" };
        std::string extensionsToRequest;
        for (const std::string& extension : knownExtensions) {
            if (std::find(extensions.begin(), extensions.end(), extension) != extensions.end()) {
                if (!extensionsToRequest.empty()) {
                    extensionsToRequest += "-";
                }
                extensionsToRequest += extension;
            }
        }
        return extensionsToRequest;
    }

    /**
     * @brief Creates a default {@link BoundingRegionWithLooseFittingHeights} for the given rectangle.
     *
     * The heights of this bounding volume will have unspecified default values
     * that are suitable for the use on earth.
     *
     * @param globeRectangle The {@link CesiumGeospatial::GlobeRectangle}
     * @return The {@link BoundingRegionWithLooseFittingHeights}
     */
    static BoundingVolume createDefaultLooseEarthBoundingVolume(const CesiumGeospatial::GlobeRectangle& globeRectangle) {
        return BoundingRegionWithLooseFittingHeights(BoundingRegion(
            globeRectangle, -1000.0, -9000.0
        ));
    }

    /**
     * @brief Computes the default geometric error for a given number of quadtree tiles.
     *
     * @param tiles The number of tiles
     * @return The geometric error
     */
    static double computeGeometricError(uint32_t tiles) noexcept {
        return 8.0 * (Ellipsoid::WGS84.getRadii().x * 2.0 * CesiumUtility::Math::ONE_PI * 0.25) / 65 * tiles;
    }

    /*static*/ void Tileset::_createTerrainTile(Tile& tile, const rapidjson::Value& layerJson, TileContext& context, std::shared_ptr<spdlog::logger> pLogger) {
        context.requestHeaders.push_back(std::make_pair("Accept", "application/vnd.quantized-mesh,application/octet-stream;q=0.9,*/*;q=0.01"));
        
        auto tilesetVersionIt = layerJson.FindMember("tilesetVersion");
        if (tilesetVersionIt != layerJson.MemberEnd() && tilesetVersionIt->value.IsString()) {
            context.version = tilesetVersionIt->value.GetString();
        }

        std::optional<std::vector<double>> optionalBounds = JsonHelpers::getDoubles(layerJson, -1, "bounds");
        std::vector<double> bounds;
        if (optionalBounds) {
            bounds = optionalBounds.value();
        }

        std::string projectionString = JsonHelpers::getStringOrDefault(layerJson, "projection", "EPSG:4326");

        CesiumGeospatial::Projection projection;
        CesiumGeospatial::GlobeRectangle quadtreeRectangleGlobe(0.0, 0.0, 0.0, 0.0);
        CesiumGeometry::Rectangle quadtreeRectangleProjected(0.0, 0.0, 0.0, 0.0);
        uint32_t quadtreeXTiles;

        if (projectionString == "EPSG:4326") {
            CesiumGeospatial::GeographicProjection geographic;
            projection = geographic;
            quadtreeRectangleGlobe = bounds.size() >= 4
                ? CesiumGeospatial::GlobeRectangle::fromDegrees(bounds[0], bounds[1], bounds[2], bounds[3])
                : GeographicProjection::MAXIMUM_GLOBE_RECTANGLE;
            quadtreeRectangleProjected = geographic.project(quadtreeRectangleGlobe);
            quadtreeXTiles = 2;
        } else if (projectionString == "EPSG:3857") {
            CesiumGeospatial::WebMercatorProjection webMercator;
            projection = webMercator;
            quadtreeRectangleGlobe = bounds.size() >= 4
                ? CesiumGeospatial::GlobeRectangle::fromDegrees(bounds[0], bounds[1], bounds[2], bounds[3])
                : WebMercatorProjection::MAXIMUM_GLOBE_RECTANGLE;
            quadtreeRectangleProjected = webMercator.project(quadtreeRectangleGlobe);
            quadtreeXTiles = 1;
        } else {
            // Unsupported projection
            // TODO: report error
            SPDLOG_LOGGER_ERROR(pLogger, "Tileset contained an unknown projection value: {}", projectionString);
            return;
        }

        CesiumGeometry::QuadtreeTilingScheme tilingScheme(quadtreeRectangleProjected, quadtreeXTiles, 1);

        std::vector<std::string> urls = JsonHelpers::getStrings(layerJson, "tiles");
        uint32_t maxZoom = JsonHelpers::getUint32OrDefault(layerJson, "maxzoom", 30);

        context.implicitContext = {
            urls,
            tilingScheme,
            projection,
            CesiumGeometry::QuadtreeTileAvailability(tilingScheme, maxZoom)
        };

        std::vector<std::string> extensions = JsonHelpers::getStrings(layerJson, "extensions");

        // Request normals and metadata if they're available
        std::string extensionsToRequest = createExtensionsQueryParameter(extensions);

        if (!extensionsToRequest.empty()) {
            for (std::string& url : context.implicitContext.value().tileTemplateUrls) {
                url = Uri::addQuery(url, "extensions", extensionsToRequest);
            }
        }

        tile.setContext(&context);
        tile.setBoundingVolume(createDefaultLooseEarthBoundingVolume(quadtreeRectangleGlobe));
        tile.setGeometricError(999999999.0);
        tile.createChildTiles(quadtreeXTiles);

        for (uint32_t i = 0; i < quadtreeXTiles; ++i) {
            Tile& childTile = tile.getChildren()[i];
            QuadtreeTileID id(0, i, 0);

            childTile.setContext(&context);
            childTile.setParent(&tile);
            childTile.setTileID(id);
<<<<<<< HEAD
            CesiumGeospatial::GlobeRectangle childGlobeRectangle = 
                unprojectRectangleSimple(projection, tilingScheme.tileToRectangle(id));
            childTile.setBoundingVolume(createDefaultLooseEarthBoundingVolume(childGlobeRectangle));
            childTile.setGeometricError(computeGeometricError(quadtreeXTiles));
=======
            childTile.setBoundingVolume(BoundingRegionWithLooseFittingHeights(BoundingRegion(
                unprojectRectangleSimple(projection, tilingScheme.tileToRectangle(id)),
                -1000.0,
                -9000.0
            )));
            childTile.setGeometricError(8.0 * calcQuadtreeMaxGeometricError(Ellipsoid::WGS84, tilingScheme));
>>>>>>> 2b68457e
        }
    }


    /**
     * @brief Tries to update the context request headers with a new token.
     *
     * This will try to obtain the `accessToken` from the JSON of the
     * given response, and set it as the `Bearer ...` value of the
     * `Authorization` header of the request headers of the given
     * context.
     *
     * @param pContext The context
     * @param pIonResponse The response
     * @return Whether the update succeeded
     */
    static bool updateContextWithNewToken(TileContext* pContext, IAssetResponse* pIonResponse, std::shared_ptr<spdlog::logger> pLogger) {
        gsl::span<const uint8_t> data = pIonResponse->data();

        rapidjson::Document ionResponse;
        ionResponse.Parse(reinterpret_cast<const char*>(data.data()), data.size());
        if (ionResponse.HasParseError()) {
            SPDLOG_LOGGER_ERROR(pLogger, "Error when parsing Cesium ion response, error code {} at byte offset {}", ionResponse.GetParseError(), ionResponse.GetErrorOffset());
            return false;
        }
        std::string accessToken = JsonHelpers::getStringOrDefault(ionResponse, "accessToken", "");

        auto authIt = std::find_if(
            pContext->requestHeaders.begin(),
            pContext->requestHeaders.end(),
            [](auto& headerPair) {
                return headerPair.first == "Authorization";
            }
        );
        if (authIt != pContext->requestHeaders.end()) {
            authIt->second = "Bearer " + accessToken;
        }
        else {
            pContext->requestHeaders.push_back(std::make_pair("Authorization", "Bearer " + accessToken));
        }
        return true;
    }

    void Tileset::_retryAssetRequest(std::unique_ptr<IAssetRequest>&& pIonRequest, TileContext* pContext, std::shared_ptr<spdlog::logger> pLogger) {
        IAssetResponse* pIonResponse = pIonRequest->response();

        bool failed = true;
        if (pIonResponse && pIonResponse->statusCode() >= 200 && pIonResponse->statusCode() < 300) {
            failed = !updateContextWithNewToken(pContext, pIonResponse, pLogger);
        }

        // Put all auth-failed tiles in this context back into the Unloaded state.
        // TODO: the way this is structured, requests already in progress with the old key
        // might complete after the key has been updated, and there's nothing here clever
        // enough to avoid refreshing the key _again_ in that instance.

        Tile* pTile = this->_loadedTiles.head();

        while (pTile) {
            if (
                pTile->getContext() == pContext &&
                pTile->getState() == Tile::LoadState::FailedTemporarily &&
                pTile->getContent() &&
                pTile->getContent()->httpStatusCode == 401
                ) {
                if (failed) {
                    pTile->markPermanentlyFailed();
                }
                else {
                    pTile->unloadContent();
                }
            }

            pTile = this->_loadedTiles.next(*pTile);
        }

        this->_isRefreshingIonToken = false;
        this->notifyTileDoneLoading(nullptr);
    }


    FailedTileAction Tileset::_onIonTileFailed(Tile& failedTile) {
        TileContentLoadResult* pContent = failedTile.getContent();
        if (!pContent) {
            return FailedTileAction::GiveUp;
        }

         if (pContent->httpStatusCode != 401) {
             return FailedTileAction::GiveUp;
         }

        if (!this->_ionAssetID) {
            return FailedTileAction::GiveUp;
        }

        if (!this->_isRefreshingIonToken) {
            this->_isRefreshingIonToken = true;

            std::string url = "https://api.cesium.com/v1/assets/" + std::to_string(this->_ionAssetID.value()) + "/endpoint";
            if (this->_ionAccessToken)
            {
                url += "?access_token=" + this->_ionAccessToken.value();
            }

            ++this->_loadsInProgress;

            this->_asyncSystem.requestAsset(url).thenInMainThread([
                this,
                pContext = failedTile.getContext()
            ](std::unique_ptr<IAssetRequest>&& pIonRequest) {
                _retryAssetRequest(std::move(pIonRequest), pContext, this->_externals.pLogger);
            }).catchInMainThread([this](const std::exception& e) {
                SPDLOG_LOGGER_ERROR(this->_externals.pLogger, "Unhandled error when retrying request: {}", e.what());
                this->_isRefreshingIonToken = false;
                this->notifyTileDoneLoading(nullptr);
            });
        }

        return FailedTileAction::Wait;
    }

    static void markTileNonRendered(TileSelectionState::Result lastResult, Tile& tile, ViewUpdateResult& result) {
        if (lastResult == TileSelectionState::Result::Rendered) {
            result.tilesToNoLongerRenderThisFrame.push_back(&tile);
        }
    }

    static void markTileNonRendered(int32_t lastFrameNumber, Tile& tile, ViewUpdateResult& result) {
        TileSelectionState::Result lastResult = tile.getLastSelectionState().getResult(lastFrameNumber);
        markTileNonRendered(lastResult, tile, result);
    }

    static void markChildrenNonRendered(int32_t lastFrameNumber, TileSelectionState::Result lastResult, Tile& tile, ViewUpdateResult& result) {
        if (lastResult == TileSelectionState::Result::Refined) {
            for (Tile& child : tile.getChildren()) {
                TileSelectionState::Result childLastResult = child.getLastSelectionState().getResult(lastFrameNumber);
                markTileNonRendered(childLastResult, child, result);
                markChildrenNonRendered(lastFrameNumber, childLastResult, child, result);
            }
        }
    }

    static void markChildrenNonRendered(int32_t lastFrameNumber, Tile& tile, ViewUpdateResult& result) {
        TileSelectionState::Result lastResult = tile.getLastSelectionState().getResult(lastFrameNumber);
        markChildrenNonRendered(lastFrameNumber, lastResult, tile, result);
    }

    static void markTileAndChildrenNonRendered(int32_t lastFrameNumber, Tile& tile, ViewUpdateResult& result) {
        TileSelectionState::Result lastResult = tile.getLastSelectionState().getResult(lastFrameNumber);
        markTileNonRendered(lastResult, tile, result);
        markChildrenNonRendered(lastFrameNumber, lastResult, tile, result);
    }

    /**
     * @brief Returns whether a tile with the given bounding volume is visible for the camera.
     *
     * @param camera The camera
     * @param boundingVolume The bounding volume of the tile
     * @param forceRenderTilesUnderCamera Whether tiles under the camera should always be rendered (see {@link Cesium3DTiles::TilesetOptions})
     * @return Whether the tile is visible according to the current camera configuration
     */
    static bool isVisibleFromCamera(const Camera& camera, const BoundingVolume& boundingVolume, bool forceRenderTilesUnderCamera) {
        if (camera.isBoundingVolumeVisible(boundingVolume)) {
            return true;
        }
        if (!forceRenderTilesUnderCamera) {
            return false;
        }
        const std::optional<CesiumGeospatial::Cartographic>& position = camera.getPositionCartographic();
        const CesiumGeospatial::GlobeRectangle* pRectangle = Cesium3DTiles::Impl::obtainGlobeRectangle(&boundingVolume);
        if (position && pRectangle) {
            return pRectangle->contains(position.value());
        }
        return false;
    }

    /**
     * @brief Returns whether a tile at the given distance is visible in the fog.
     *
     * @param distance The distance of the tile bounding volume to the camera
     * @param fogDensity The fog density
     * @return Whether the tile is visible in the fog
     */
    static bool isVisibleInFog(double distance, double fogDensity) {
        if (fogDensity <= 0.0) {
            return true;
        }
        double fogScalar = distance * fogDensity;
        return glm::exp(-(fogScalar * fogScalar)) > 0.0;
    }

    // Visits a tile for possible rendering. When we call this function with a tile:
    //   * It is not yet known whether the tile is visible.
    //   * Its parent tile does _not_ meet the SSE (unless ancestorMeetsSse=true, see comments below).
    //   * The tile may or may not be renderable.
    //   * The tile has not yet been added to a load queue.
    Tileset::TraversalDetails Tileset::_visitTileIfVisible(
        const FrameState& frameState,
        uint32_t depth,
        bool ancestorMeetsSse,
        Tile& tile,
        ViewUpdateResult& result
    ) {
        tile.update(frameState.lastFrameNumber, frameState.currentFrameNumber);
        this->_markTileVisited(tile);

        const BoundingVolume& boundingVolume = tile.getBoundingVolume();
        const Camera& camera = frameState.camera;

        bool isVisible = isVisibleFromCamera(frameState.camera, boundingVolume, this->_options.renderTilesUnderCamera);

        double distance = 0.0;

        if (isVisible) {
            distance = sqrt(camera.computeDistanceSquaredToBoundingVolume(boundingVolume));
            isVisible = isVisibleInFog(distance, frameState.fogDensity);
        }

        if (!isVisible) {
            markTileAndChildrenNonRendered(frameState.lastFrameNumber, tile, result);
            tile.setLastSelectionState(TileSelectionState(frameState.currentFrameNumber, TileSelectionState::Result::Culled));

            // Preload this culled sibling if requested.
            if (this->_options.preloadSiblings) {
                addTileToLoadQueue(this->_loadQueueLow, frameState, tile, distance);
            }

            ++result.tilesCulled;

            return TraversalDetails();
        }
    
        return this->_visitTile(frameState, depth, ancestorMeetsSse, tile, distance, result);
    }

    static bool isLeaf(const Tile& tile) {
        return tile.getChildren().empty();
    }

    Tileset::TraversalDetails Tileset::_visitLeaf(const FrameState& frameState, Tile& tile, double distance, ViewUpdateResult& result) {

        TileSelectionState lastFrameSelectionState = tile.getLastSelectionState();

        tile.setLastSelectionState(TileSelectionState(frameState.currentFrameNumber, TileSelectionState::Result::Rendered));
        result.tilesToRenderThisFrame.push_back(&tile);
        addTileToLoadQueue(this->_loadQueueMedium, frameState, tile, distance);

        TraversalDetails traversalDetails;
        traversalDetails.allAreRenderable = tile.isRenderable();
        traversalDetails.anyWereRenderedLastFrame = lastFrameSelectionState.getResult(frameState.lastFrameNumber) == TileSelectionState::Result::Rendered;
        traversalDetails.notYetRenderableCount = traversalDetails.allAreRenderable ? 0 : 1;
        return traversalDetails;
    }

    bool Tileset::_isWaitingForChildren(const FrameState& frameState, Tile& tile, double distance) {
        if (!this->_options.forbidHoles) {
            return false;
        }
        // If we're forbidding holes, don't refine if any children are still loading.
        gsl::span<Tile> children = tile.getChildren();
        bool waitingForChildren = false;
        for (Tile& child : children) {
            if (!child.isRenderable()) {
                waitingForChildren = true;

                // We're using the distance to the parent tile to compute the load priority.
                // This is fine because the relative priority of the children is irrelevant;
                // we can't display any of them until all are loaded, anyway.
                addTileToLoadQueue(this->_loadQueueMedium, frameState, child, distance);
            }
        }
        return waitingForChildren;
    }

    bool Tileset::_meetsSse(const Camera& camera, Tile& tile, double distance) {
        // Does this tile meet the screen-space error?
        double sse = camera.computeScreenSpaceError(tile.getGeometricError(), distance);
        return sse < this->_options.maximumScreenSpaceError;
    }

    /**
     * We can render it if _any_ of the following are true:
     *  1. We rendered it (or kicked it) last frame.
     *  2. This tile was culled last frame, or it wasn't even visited because an ancestor was culled.
     *  3. The tile is done loading and ready to render.
     *  Note that even if we decide to render a tile here, it may later get "kicked" in favor of an ancestor.
     */
    static bool shouldRenderThisTile(const Tile& tile, const TileSelectionState& lastFrameSelectionState, int32_t lastFrameNumber) {
        TileSelectionState::Result originalResult = lastFrameSelectionState.getOriginalResult(lastFrameNumber);
        if (originalResult == TileSelectionState::Result::Rendered) {
            return true;
        }
        if (originalResult == TileSelectionState::Result::Culled || originalResult == TileSelectionState::Result::None) {
            return true;
        }

        // Tile::isRenderable is actually a pretty complex operation, so only do 
        // it when absolutely necessary
        if (tile.isRenderable()) {
            return true;
        }
        return false;
    }

    Tileset::TraversalDetails Tileset::_visitInnerTile(const FrameState& frameState, Tile& tile, ViewUpdateResult& result) {

        TileSelectionState lastFrameSelectionState = tile.getLastSelectionState();

        markChildrenNonRendered(frameState.lastFrameNumber, tile, result);
        tile.setLastSelectionState(TileSelectionState(frameState.currentFrameNumber, TileSelectionState::Result::Rendered));
        result.tilesToRenderThisFrame.push_back(&tile);

        TraversalDetails traversalDetails;
        traversalDetails.allAreRenderable = tile.isRenderable();
        traversalDetails.anyWereRenderedLastFrame = lastFrameSelectionState.getResult(frameState.lastFrameNumber) == TileSelectionState::Result::Rendered;
        traversalDetails.notYetRenderableCount = traversalDetails.allAreRenderable ? 0 : 1;

        return traversalDetails;
    }

    Tileset::TraversalDetails Tileset::_visitRefinedTile(const FrameState& frameState, Tile& tile, ViewUpdateResult& result, bool areChildrenRenderable) {

        TileSelectionState lastFrameSelectionState = tile.getLastSelectionState();

        // Nothing else to do except mark this tile refined and return.
        TraversalDetails noChildrenTraversalDetails;
        if (tile.getRefine() == TileRefine::Add) {
            noChildrenTraversalDetails.allAreRenderable = tile.isRenderable();
            noChildrenTraversalDetails.anyWereRenderedLastFrame = lastFrameSelectionState.getResult(frameState.lastFrameNumber) == TileSelectionState::Result::Rendered;
            noChildrenTraversalDetails.notYetRenderableCount = areChildrenRenderable ? 0 : 1;
        }
        else {
            markTileNonRendered(frameState.lastFrameNumber, tile, result);
        }

        tile.setLastSelectionState(TileSelectionState(frameState.currentFrameNumber, TileSelectionState::Result::Refined));
        return noChildrenTraversalDetails;
    }

    bool Tileset::_queuedForLoad(const FrameState& frameState, Tile& tile, ViewUpdateResult& result, double distance) {
        // If this tile uses additive refinement, we need to render this tile in addition to its children.
        if (tile.getRefine() == TileRefine::Add) {
            result.tilesToRenderThisFrame.push_back(&tile);
            addTileToLoadQueue(this->_loadQueueMedium, frameState, tile, distance);
            return true;
        }
        return false;
    }

    // TODO This function is obviously too complex. The way how the indices are used, 
    // in order to deal with the queue elements, should be reviewed...
    void Tileset::_kickDescendantsAndRenderTile(
        const FrameState& frameState, Tile& tile, ViewUpdateResult& result, TraversalDetails& traversalDetails,
        size_t firstRenderedDescendantIndex,
        size_t loadIndexLow,
        size_t loadIndexMedium,
        size_t loadIndexHigh,
        bool queuedForLoad,
        double distance) {

        TileSelectionState lastFrameSelectionState = tile.getLastSelectionState();

        std::vector<Tile*>& renderList = result.tilesToRenderThisFrame;

        // Mark the rendered descendants and their ancestors - up to this tile - as kicked.
        for (size_t i = firstRenderedDescendantIndex; i < renderList.size(); ++i) {
            Tile* pWorkTile = renderList[i];
            while (
                pWorkTile != nullptr &&
                !pWorkTile->getLastSelectionState().wasKicked(frameState.currentFrameNumber) &&
                pWorkTile != &tile
                ) {
                pWorkTile->getLastSelectionState().kick();
                pWorkTile = pWorkTile->getParent();
            }
        }

        // Remove all descendants from the render list and add this tile.
        renderList.erase(renderList.begin() + static_cast<std::vector<Tile*>::iterator::difference_type>(firstRenderedDescendantIndex), renderList.end());
        renderList.push_back(&tile);
        tile.setLastSelectionState(TileSelectionState(frameState.currentFrameNumber, TileSelectionState::Result::Rendered));

        // If we're waiting on heaps of descendants, the above will take too long. So in that case,
        // load this tile INSTEAD of loading any of the descendants, and tell the up-level we're only waiting
        // on this tile. Keep doing this until we actually manage to render this tile.
        bool wasRenderedLastFrame = lastFrameSelectionState.getResult(frameState.lastFrameNumber) == TileSelectionState::Result::Rendered;
        bool wasReallyRenderedLastFrame = wasRenderedLastFrame && tile.isRenderable();

        if (!wasReallyRenderedLastFrame && traversalDetails.notYetRenderableCount > this->_options.loadingDescendantLimit) {
            // Remove all descendants from the load queues.
            this->_loadQueueLow.erase(this->_loadQueueLow.begin() + static_cast<std::vector<LoadRecord>::iterator::difference_type>(loadIndexLow), this->_loadQueueLow.end());
            this->_loadQueueMedium.erase(this->_loadQueueMedium.begin() + static_cast<std::vector<LoadRecord>::iterator::difference_type>(loadIndexMedium), this->_loadQueueMedium.end());
            this->_loadQueueHigh.erase(this->_loadQueueHigh.begin() + static_cast<std::vector<LoadRecord>::iterator::difference_type>(loadIndexHigh), this->_loadQueueHigh.end());

            if (!queuedForLoad) {
                addTileToLoadQueue(this->_loadQueueMedium, frameState, tile, distance);
            }

            traversalDetails.notYetRenderableCount = tile.isRenderable() ? 0 : 1;
            queuedForLoad = true;
        }

        traversalDetails.allAreRenderable = tile.isRenderable();
        traversalDetails.anyWereRenderedLastFrame = wasRenderedLastFrame;
    }


    // Visits a tile for possible rendering. When we call this function with a tile:
    //   * The tile has previously been determined to be visible.
    //   * Its parent tile does _not_ meet the SSE (unless ancestorMeetsSse=true, see comments below).
    //   * The tile may or may not be renderable.
    //   * The tile has not yet been added to a load queue.
    Tileset::TraversalDetails Tileset::_visitTile(
        const FrameState& frameState,
        uint32_t depth,
        bool ancestorMeetsSse, // Careful: May be modified before being passed to children!
        Tile& tile,
        double distance,
        ViewUpdateResult& result
    ) {
        ++result.tilesVisited;
        result.maxDepthVisited = glm::max(result.maxDepthVisited, depth);

        // If this is a leaf tile, just render it (it's already been deemed visible).
        if (isLeaf(tile)) {
            return _visitLeaf(frameState, tile, distance, result);
        }

        bool meetsSse = _meetsSse(frameState.camera, tile, distance);
        bool waitingForChildren = _isWaitingForChildren(frameState, tile, distance);

        if (meetsSse || ancestorMeetsSse || waitingForChildren) {
            // This tile (or an ancestor) is the one we want to render this frame, but we'll do different things depending
            // on the state of this tile and on what we did _last_ frame.

            // We can render it if _any_ of the following are true:
            // 1. We rendered it (or kicked it) last frame.
            // 2. This tile was culled last frame, or it wasn't even visited because an ancestor was culled.
            // 3. The tile is done loading and ready to render.
            //
            // Note that even if we decide to render a tile here, it may later get "kicked" in favor of an ancestor.
            TileSelectionState lastFrameSelectionState = tile.getLastSelectionState();
            bool renderThisTile = shouldRenderThisTile(tile, lastFrameSelectionState, frameState.lastFrameNumber);
            if (renderThisTile) {
                // Only load this tile if it (not just an ancestor) meets the SSE.
                if (meetsSse) {
                    addTileToLoadQueue(this->_loadQueueMedium, frameState, tile, distance);
                }
                return _visitInnerTile(frameState, tile, result);
            }

            // Otherwise, we can't render this tile (or blank space where it would be) because doing so would cause detail to disappear
            // that was visible last frame. Instead, keep rendering any still-visible descendants that were rendered
            // last frame and render nothing for newly-visible descendants. E.g. if we were rendering level 15 last
            // frame but this frame we want level 14 and the closest renderable level <= 14 is 0, rendering level
            // zero would be pretty jarring so instead we keep rendering level 15 even though its SSE is better
            // than required. So fall through to continue traversal...
            ancestorMeetsSse = true;

            // Load this blocker tile with high priority, but only if this tile (not just an ancestor) meets the SSE.
            if (meetsSse) {
                addTileToLoadQueue(this->_loadQueueHigh, frameState, tile, distance);
            }
        }

        // Refine!

        bool queuedForLoad = _queuedForLoad(frameState, tile, result, distance);

        size_t firstRenderedDescendantIndex = result.tilesToRenderThisFrame.size();
        size_t loadIndexLow = this->_loadQueueLow.size();
        size_t loadIndexMedium = this->_loadQueueMedium.size();
        size_t loadIndexHigh = this->_loadQueueHigh.size();

        TraversalDetails traversalDetails = this->_visitVisibleChildrenNearToFar(frameState, depth, ancestorMeetsSse, tile, result);

        bool descendantTilesAdded = firstRenderedDescendantIndex != result.tilesToRenderThisFrame.size();
        if (!descendantTilesAdded) {
            // No descendant tiles were added to the render list by the function above, meaning they were all
            // culled even though this tile was deemed visible. That's pretty common.
            return _visitRefinedTile(frameState, tile, result, traversalDetails.allAreRenderable);
        }

        // At least one descendant tile was added to the render list.
        // The traversalDetails tell us what happened while visiting the children.
        if (!traversalDetails.allAreRenderable && !traversalDetails.anyWereRenderedLastFrame) {
            // Some of our descendants aren't ready to render yet, and none were rendered last frame,
            // so kick them all out of the render list and render this tile instead. Continue to load them though!
            _kickDescendantsAndRenderTile(frameState, tile, result, traversalDetails,
                firstRenderedDescendantIndex, loadIndexLow, loadIndexMedium, loadIndexHigh,
                queuedForLoad, distance);
        } else {
            if (tile.getRefine() != TileRefine::Add) {
                markTileNonRendered(frameState.lastFrameNumber, tile, result);
            }
            tile.setLastSelectionState(TileSelectionState(frameState.currentFrameNumber, TileSelectionState::Result::Refined));
        }

        if (this->_options.preloadAncestors && !queuedForLoad) {
            addTileToLoadQueue(this->_loadQueueLow, frameState, tile, distance);
        }

        return traversalDetails;
    }

    Tileset::TraversalDetails Tileset::_visitVisibleChildrenNearToFar(
        const FrameState& frameState,
        uint32_t depth,
        bool ancestorMeetsSse,
        Tile& tile,
        ViewUpdateResult& result
    ) {
        TraversalDetails traversalDetails;

        // TODO: actually visit near-to-far, rather than in order of occurrence.
        gsl::span<Tile> children = tile.getChildren();
        for (Tile& child : children) {
            TraversalDetails childTraversal = this->_visitTileIfVisible(
                frameState,
                depth + 1,
                ancestorMeetsSse,
                child,
                result
            );

            traversalDetails.allAreRenderable &= childTraversal.allAreRenderable;
            traversalDetails.anyWereRenderedLastFrame |= childTraversal.anyWereRenderedLastFrame;
            traversalDetails.notYetRenderableCount += childTraversal.notYetRenderableCount;
        }

        return traversalDetails;
    }

    void Tileset::_processLoadQueue() {
        Tileset::processQueue(this->_loadQueueHigh, this->_loadsInProgress, this->_options.maximumSimultaneousTileLoads);
        Tileset::processQueue(this->_loadQueueMedium, this->_loadsInProgress, this->_options.maximumSimultaneousTileLoads);
        Tileset::processQueue(this->_loadQueueLow, this->_loadsInProgress, this->_options.maximumSimultaneousTileLoads);
    }

    void Tileset::_unloadCachedTiles() {
        const size_t maxBytes = this->getOptions().maximumCachedBytes;

        Tile* pTile = this->_loadedTiles.head();

        while (this->getTotalDataBytes() > maxBytes) {
            if (pTile == nullptr || pTile == this->_pRootTile.get()) {
                // We've either removed all tiles or the next tile is the root.
                // The root tile marks the beginning of the tiles that were used
                // for rendering last frame.
                break;
            }

            Tile* pNext = this->_loadedTiles.next(*pTile);

            bool removed = pTile->unloadContent();
            if (removed) {
                this->_loadedTiles.remove(*pTile);
            }

            pTile = pNext;
        }
    }

    void Tileset::_markTileVisited(Tile& tile) {
        this->_loadedTiles.insertAtTail(tile);
    }

    std::string Tileset::getResolvedContentUrl(const Tile& tile) const {
        struct Operation {
            const TileContext& context;

            std::string operator()(const std::string& url) {
                return url;
            }

            std::string operator()(const QuadtreeTileID& quadtreeID) {
                if (!this->context.implicitContext) {
                    return std::string();
                }

                return Uri::substituteTemplateParameters(context.implicitContext.value().tileTemplateUrls[0], [this, &quadtreeID](const std::string& placeholder) -> std::string {
                    if (placeholder == "level" || placeholder == "z") {
                        return std::to_string(quadtreeID.level);
                    } else if (placeholder == "x") {
                        return std::to_string(quadtreeID.x);
                    } else if (placeholder == "y") {
                        return std::to_string(quadtreeID.y);
                    } else if (placeholder == "version") {
                        return this->context.version.value_or(std::string());
                    }

                    return placeholder;
                });
            }

            std::string operator()(const OctreeTileID& octreeID) {
                if (!this->context.implicitContext) {
                    return std::string();
                }

                return Uri::substituteTemplateParameters(context.implicitContext.value().tileTemplateUrls[0], [this, &octreeID](const std::string& placeholder) -> std::string {
                    if (placeholder == "level") {
                        return std::to_string(octreeID.level);
                    } else if (placeholder == "x") {
                        return std::to_string(octreeID.x);
                    } else if (placeholder == "y") {
                        return std::to_string(octreeID.y);
                    } else if (placeholder == "z") {
                        return std::to_string(octreeID.z);
                    } else if (placeholder == "version") {
                        return this->context.version.value_or(std::string());
                    }

                    return placeholder;
                });
            }

            std::string operator()(QuadtreeChild /*subdividedParent*/) {
                return std::string();
            }
        };

        std::string url = std::visit(Operation { *tile.getContext() }, tile.getTileID());
        if (url.empty()) {
            return url;
        }

        return Uri::resolve(tile.getContext()->baseUrl, url, true);
    }

    // TODO From the FrameState that is passed in here, only the Camera is needed.
    // Maybe the Camera should be passed in instead. The camera is only needed to
    // compute the priority from the distance. So maybe this function should 
    // receive a priority directly and be called with 
    // addTileToLoadQueue(queue, tile, priorityFor(tile, frameState.camera, distance))
    // (or at least, this function could delegate to such a call...)

    /*static*/ void Tileset::addTileToLoadQueue(
        std::vector<Tileset::LoadRecord>& loadQueue,
        const FrameState& frameState,
        Tile& tile,
        double distance
    ) {
        if (tile.getState() == Tile::LoadState::Unloaded) {
            double loadPriority = 0.0;

            glm::dvec3 tileDirection = getBoundingVolumeCenter(tile.getBoundingVolume()) - frameState.camera.getPosition();
            double magnitude = glm::length(tileDirection);
            if (magnitude >= CesiumUtility::Math::EPSILON5) {
                tileDirection /= magnitude;
                loadPriority = (1.0 - glm::dot(tileDirection, frameState.camera.getDirection())) * distance;
            }

            loadQueue.push_back({
                &tile,
                loadPriority
            });
        }
    }

    /*static*/ void Tileset::processQueue(std::vector<Tileset::LoadRecord>& queue, std::atomic<uint32_t>& loadsInProgress, uint32_t maximumLoadsInProgress) {
        if (loadsInProgress >= maximumLoadsInProgress) {
            return;
        }

        std::sort(queue.begin(), queue.end());

        for (LoadRecord& record : queue) {
            if (record.pTile->getState() == Tile::LoadState::Unloaded) {
                record.pTile->loadContent();

                if (loadsInProgress >= maximumLoadsInProgress) {
                    break;
                }
            }
        }
    }
}<|MERGE_RESOLUTION|>--- conflicted
+++ resolved
@@ -604,19 +604,10 @@
             childTile.setContext(&context);
             childTile.setParent(&tile);
             childTile.setTileID(id);
-<<<<<<< HEAD
             CesiumGeospatial::GlobeRectangle childGlobeRectangle = 
                 unprojectRectangleSimple(projection, tilingScheme.tileToRectangle(id));
             childTile.setBoundingVolume(createDefaultLooseEarthBoundingVolume(childGlobeRectangle));
-            childTile.setGeometricError(computeGeometricError(quadtreeXTiles));
-=======
-            childTile.setBoundingVolume(BoundingRegionWithLooseFittingHeights(BoundingRegion(
-                unprojectRectangleSimple(projection, tilingScheme.tileToRectangle(id)),
-                -1000.0,
-                -9000.0
-            )));
             childTile.setGeometricError(8.0 * calcQuadtreeMaxGeometricError(Ellipsoid::WGS84, tilingScheme));
->>>>>>> 2b68457e
         }
     }
 
