#include "CesiumUtility/Math.h"
#include "SkirtMeshMetadata.h"
#include "catch2/catch.hpp"

using namespace Cesium3DTiles;
using namespace CesiumUtility;
using namespace CesiumGltf;

TEST_CASE("Test converting skirt mesh metadata to gltf extras") {
<<<<<<< HEAD
    SkirtMeshMetadata skirtMeshMetadata;
    skirtMeshMetadata.noSkirtIndicesBegin = 0;
    skirtMeshMetadata.noSkirtIndicesCount = 12;
    skirtMeshMetadata.meshCenter = glm::dvec3(23.4, 12.3, 11.0);
    skirtMeshMetadata.skirtWestHeight = 12.2;
    skirtMeshMetadata.skirtSouthHeight = 0.2;
    skirtMeshMetadata.skirtEastHeight = 24.2;
    skirtMeshMetadata.skirtNorthHeight = 10.0;

    JsonValue::Object extras = SkirtMeshMetadata::createGltfExtras(skirtMeshMetadata);
    REQUIRE(extras.find("skirtMeshMetadata") != extras.end());

    JsonValue& gltfSkirt = extras["skirtMeshMetadata"];
    const auto* pNoSkirtRange = gltfSkirt.getValuePtrForKey<JsonValue::Array>("noSkirtRange");
    REQUIRE(pNoSkirtRange);
    REQUIRE((*pNoSkirtRange)[0].getSafeNumberOrDefault<double>(-1.0) == 0.0);
    REQUIRE((*pNoSkirtRange)[1].getSafeNumberOrDefault<double>(-1.0) == 12.0);

    const auto* pMeshCenter = gltfSkirt.getValuePtrForKey<JsonValue::Array>("meshCenter");
    REQUIRE(Math::equalsEpsilon((*pMeshCenter)[0].getSafeNumberOrDefault<double>(0.0), skirtMeshMetadata.meshCenter.x, Math::EPSILON7));
    REQUIRE(Math::equalsEpsilon((*pMeshCenter)[1].getSafeNumberOrDefault<double>(0.0), skirtMeshMetadata.meshCenter.y, Math::EPSILON7));
    REQUIRE(Math::equalsEpsilon((*pMeshCenter)[2].getSafeNumberOrDefault<double>(0.0), skirtMeshMetadata.meshCenter.z, Math::EPSILON7));

    const auto pSkirtWestHeight = gltfSkirt.getSafeNumericalValueForKey<double>("skirtWestHeight");
    REQUIRE(Math::equalsEpsilon(pSkirtWestHeight, skirtMeshMetadata.skirtWestHeight, Math::EPSILON7));

    const auto pSkirtSouthHeight = gltfSkirt.getSafeNumericalValueForKey<double>("skirtSouthHeight");
    REQUIRE(Math::equalsEpsilon(pSkirtSouthHeight, skirtMeshMetadata.skirtSouthHeight, Math::EPSILON7));

    const auto pSkirtEastHeight = gltfSkirt.getSafeNumericalValueForKey<double>("skirtEastHeight");
    REQUIRE(Math::equalsEpsilon(pSkirtEastHeight, skirtMeshMetadata.skirtEastHeight, Math::EPSILON7));

    const auto pSkirtNorthHeight = gltfSkirt.getSafeNumericalValueForKey<double>("skirtNorthHeight");
    REQUIRE(Math::equalsEpsilon(pSkirtNorthHeight, skirtMeshMetadata.skirtNorthHeight, Math::EPSILON7));
=======
  SkirtMeshMetadata skirtMeshMetadata;
  skirtMeshMetadata.noSkirtIndicesBegin = 0;
  skirtMeshMetadata.noSkirtIndicesCount = 12;
  skirtMeshMetadata.meshCenter = glm::dvec3(23.4, 12.3, 11.0);
  skirtMeshMetadata.skirtWestHeight = 12.2;
  skirtMeshMetadata.skirtSouthHeight = 0.2;
  skirtMeshMetadata.skirtEastHeight = 24.2;
  skirtMeshMetadata.skirtNorthHeight = 10.0;

  JsonValue::Object extras =
      SkirtMeshMetadata::createGltfExtras(skirtMeshMetadata);
  REQUIRE(extras.find("skirtMeshMetadata") != extras.end());

  JsonValue& gltfSkirt = extras["skirtMeshMetadata"];
  JsonValue::Array* pNoSkirtRange =
      gltfSkirt.getValueForKey<JsonValue::Array>("noSkirtRange");
  REQUIRE(pNoSkirtRange != nullptr);
  REQUIRE((*pNoSkirtRange)[0].getNumber(-1.0) == 0.0);
  REQUIRE((*pNoSkirtRange)[1].getNumber(-1.0) == 12.0);

  JsonValue::Array* pMeshCenter =
      gltfSkirt.getValueForKey<JsonValue::Array>("meshCenter");
  REQUIRE(Math::equalsEpsilon(
      (*pMeshCenter)[0].getNumber(0.0),
      skirtMeshMetadata.meshCenter.x,
      Math::EPSILON7));
  REQUIRE(Math::equalsEpsilon(
      (*pMeshCenter)[1].getNumber(0.0),
      skirtMeshMetadata.meshCenter.y,
      Math::EPSILON7));
  REQUIRE(Math::equalsEpsilon(
      (*pMeshCenter)[2].getNumber(0.0),
      skirtMeshMetadata.meshCenter.z,
      Math::EPSILON7));

  double* pSkirtWestHeight =
      gltfSkirt.getValueForKey<JsonValue::Number>("skirtWestHeight");
  REQUIRE(Math::equalsEpsilon(
      *pSkirtWestHeight,
      skirtMeshMetadata.skirtWestHeight,
      Math::EPSILON7));

  double* pSkirtSouthHeight =
      gltfSkirt.getValueForKey<JsonValue::Number>("skirtSouthHeight");
  REQUIRE(Math::equalsEpsilon(
      *pSkirtSouthHeight,
      skirtMeshMetadata.skirtSouthHeight,
      Math::EPSILON7));

  double* pSkirtEastHeight =
      gltfSkirt.getValueForKey<JsonValue::Number>("skirtEastHeight");
  REQUIRE(Math::equalsEpsilon(
      *pSkirtEastHeight,
      skirtMeshMetadata.skirtEastHeight,
      Math::EPSILON7));

  double* pSkirtNorthHeight =
      gltfSkirt.getValueForKey<JsonValue::Number>("skirtNorthHeight");
  REQUIRE(Math::equalsEpsilon(
      *pSkirtNorthHeight,
      skirtMeshMetadata.skirtNorthHeight,
      Math::EPSILON7));
>>>>>>> 8a2957d3
}

TEST_CASE("Test converting gltf extras to skirt mesh metadata") {
  // mock gltf extras for skirt mesh metadata
  JsonValue::Object gltfSkirtMeshMetadata = {
      {"noSkirtRange", JsonValue::Array{0, 12}},
      {"meshCenter", JsonValue::Array{1.0, 2.0, 3.0}},
      {"skirtWestHeight", 12.4},
      {"skirtSouthHeight", 10.0},
      {"skirtEastHeight", 2.4},
      {"skirtNorthHeight", 1.4}};

  SECTION("Gltf Extras has correct format") {
    JsonValue::Object extras = {{"skirtMeshMetadata", gltfSkirtMeshMetadata}};

    SkirtMeshMetadata skirtMeshMetadata =
        *SkirtMeshMetadata::parseFromGltfExtras(extras);

    REQUIRE(skirtMeshMetadata.noSkirtIndicesBegin == 0);
    REQUIRE(skirtMeshMetadata.noSkirtIndicesCount == 12);
    REQUIRE(Math::equalsEpsilon(
        skirtMeshMetadata.meshCenter.x,
        1.0,
        Math::EPSILON7));
    REQUIRE(Math::equalsEpsilon(
        skirtMeshMetadata.meshCenter.y,
        2.0,
        Math::EPSILON7));
    REQUIRE(Math::equalsEpsilon(
        skirtMeshMetadata.meshCenter.z,
        3.0,
        Math::EPSILON7));
    REQUIRE(Math::equalsEpsilon(
        skirtMeshMetadata.skirtWestHeight,
        12.4,
        Math::EPSILON7));
    REQUIRE(Math::equalsEpsilon(
        skirtMeshMetadata.skirtSouthHeight,
        10.0,
        Math::EPSILON7));
    REQUIRE(Math::equalsEpsilon(
        skirtMeshMetadata.skirtEastHeight,
        2.4,
        Math::EPSILON7));
    REQUIRE(Math::equalsEpsilon(
        skirtMeshMetadata.skirtNorthHeight,
        1.4,
        Math::EPSILON7));
  }

  SECTION("Gltf Extras has incorrect noSkirtRange field") {
    SECTION("missing noSkirtRange field") {
      gltfSkirtMeshMetadata.erase("noSkirtRange");

      JsonValue::Object extras = {{"skirtMeshMetadata", gltfSkirtMeshMetadata}};

      REQUIRE(SkirtMeshMetadata::parseFromGltfExtras(extras) == std::nullopt);
    }

    SECTION("noSkirtRange field has wrong type") {
      gltfSkirtMeshMetadata["noSkirtRange"] = 12;

      JsonValue::Object extras = {{"skirtMeshMetadata", gltfSkirtMeshMetadata}};

      REQUIRE(SkirtMeshMetadata::parseFromGltfExtras(extras) == std::nullopt);
    }

    SECTION("noSkirtRange field has only one element array") {
      gltfSkirtMeshMetadata["noSkirtRange"] = JsonValue::Array{0};

      JsonValue::Object extras = {{"skirtMeshMetadata", gltfSkirtMeshMetadata}};

      REQUIRE(SkirtMeshMetadata::parseFromGltfExtras(extras) == std::nullopt);
    }

    SECTION("noSkirtRange field has two elements array but not integer") {
      gltfSkirtMeshMetadata["noSkirtRange"] =
          JsonValue::Array{"first", "second"};

      JsonValue::Object extras = {{"skirtMeshMetadata", gltfSkirtMeshMetadata}};

      REQUIRE(SkirtMeshMetadata::parseFromGltfExtras(extras) == std::nullopt);
    }
  }

  SECTION("Gltf Extras has incorrect meshCenter field") {
    SECTION("missing meshCenter field") {
      gltfSkirtMeshMetadata.erase("meshCenter");

      JsonValue::Object extras = {{"skirtMeshMetadata", gltfSkirtMeshMetadata}};

      REQUIRE(SkirtMeshMetadata::parseFromGltfExtras(extras) == std::nullopt);
    }

    SECTION("meshCenter field has wrong type") {
      gltfSkirtMeshMetadata["meshCenter"] = 12;

      JsonValue::Object extras = {{"skirtMeshMetadata", gltfSkirtMeshMetadata}};

      REQUIRE(SkirtMeshMetadata::parseFromGltfExtras(extras) == std::nullopt);
    }

    SECTION("meshCenter field is 2 elements array") {
      gltfSkirtMeshMetadata["meshCenter"] = JsonValue::Array{1.0, 2.0};

      JsonValue::Object extras = {{"skirtMeshMetadata", gltfSkirtMeshMetadata}};

      REQUIRE(SkirtMeshMetadata::parseFromGltfExtras(extras) == std::nullopt);
    }

    SECTION("meshCenter field is 3 elements array but wrong type") {
      gltfSkirtMeshMetadata["meshCenter"] = JsonValue::Array{1.0, 2.0, "third"};

      JsonValue::Object extras = {{"skirtMeshMetadata", gltfSkirtMeshMetadata}};

      REQUIRE(SkirtMeshMetadata::parseFromGltfExtras(extras) == std::nullopt);
    }
  }

  SECTION("Gltf Extras has incorrect skirtWestHeight field") {
    SECTION("missing skirtWestHeight field") {
      gltfSkirtMeshMetadata.erase("skirtWestHeight");

      JsonValue::Object extras = {{"skirtMeshMetadata", gltfSkirtMeshMetadata}};

      REQUIRE(SkirtMeshMetadata::parseFromGltfExtras(extras) == std::nullopt);
    }

    SECTION("skirtWestHeight field has wrong type") {
      gltfSkirtMeshMetadata["skirtWestHeight"] = "string";

      JsonValue::Object extras = {{"skirtMeshMetadata", gltfSkirtMeshMetadata}};

      REQUIRE(SkirtMeshMetadata::parseFromGltfExtras(extras) == std::nullopt);
    }
  }

  SECTION("Gltf Extras has incorrect skirtSouthHeight field") {
    SECTION("missing skirtSouthHeight field") {
      gltfSkirtMeshMetadata.erase("skirtSouthHeight");

      JsonValue::Object extras = {{"skirtMeshMetadata", gltfSkirtMeshMetadata}};

      REQUIRE(SkirtMeshMetadata::parseFromGltfExtras(extras) == std::nullopt);
    }

    SECTION("skirtSouthHeight field has wrong type") {
      gltfSkirtMeshMetadata["skirtSouthHeight"] = "string";

      JsonValue::Object extras = {{"skirtMeshMetadata", gltfSkirtMeshMetadata}};

      REQUIRE(SkirtMeshMetadata::parseFromGltfExtras(extras) == std::nullopt);
    }
  }

  SECTION("Gltf Extras has incorrect skirtEastHeight field") {
    SECTION("missing skirtEastHeight field") {
      gltfSkirtMeshMetadata.erase("skirtEastHeight");

      JsonValue::Object extras = {{"skirtMeshMetadata", gltfSkirtMeshMetadata}};

      REQUIRE(SkirtMeshMetadata::parseFromGltfExtras(extras) == std::nullopt);
    }

    SECTION("skirtEastHeight field has wrong type") {
      gltfSkirtMeshMetadata["skirtEastHeight"] = "string";

      JsonValue::Object extras = {{"skirtMeshMetadata", gltfSkirtMeshMetadata}};

      REQUIRE(SkirtMeshMetadata::parseFromGltfExtras(extras) == std::nullopt);
    }
  }

  SECTION("Gltf Extras has incorrect skirtNorthHeight field") {
    SECTION("missing skirtNorthHeight field") {
      gltfSkirtMeshMetadata.erase("skirtNorthHeight");

      JsonValue::Object extras = {{"skirtMeshMetadata", gltfSkirtMeshMetadata}};

      REQUIRE(SkirtMeshMetadata::parseFromGltfExtras(extras) == std::nullopt);
    }

    SECTION("skirtNorthHeight field has wrong type") {
      gltfSkirtMeshMetadata["skirtNorthHeight"] = "string";

      JsonValue::Object extras = {{"skirtMeshMetadata", gltfSkirtMeshMetadata}};

      REQUIRE(SkirtMeshMetadata::parseFromGltfExtras(extras) == std::nullopt);
    }
  }
}<|MERGE_RESOLUTION|>--- conflicted
+++ resolved
@@ -7,42 +7,6 @@
 using namespace CesiumGltf;
 
 TEST_CASE("Test converting skirt mesh metadata to gltf extras") {
-<<<<<<< HEAD
-    SkirtMeshMetadata skirtMeshMetadata;
-    skirtMeshMetadata.noSkirtIndicesBegin = 0;
-    skirtMeshMetadata.noSkirtIndicesCount = 12;
-    skirtMeshMetadata.meshCenter = glm::dvec3(23.4, 12.3, 11.0);
-    skirtMeshMetadata.skirtWestHeight = 12.2;
-    skirtMeshMetadata.skirtSouthHeight = 0.2;
-    skirtMeshMetadata.skirtEastHeight = 24.2;
-    skirtMeshMetadata.skirtNorthHeight = 10.0;
-
-    JsonValue::Object extras = SkirtMeshMetadata::createGltfExtras(skirtMeshMetadata);
-    REQUIRE(extras.find("skirtMeshMetadata") != extras.end());
-
-    JsonValue& gltfSkirt = extras["skirtMeshMetadata"];
-    const auto* pNoSkirtRange = gltfSkirt.getValuePtrForKey<JsonValue::Array>("noSkirtRange");
-    REQUIRE(pNoSkirtRange);
-    REQUIRE((*pNoSkirtRange)[0].getSafeNumberOrDefault<double>(-1.0) == 0.0);
-    REQUIRE((*pNoSkirtRange)[1].getSafeNumberOrDefault<double>(-1.0) == 12.0);
-
-    const auto* pMeshCenter = gltfSkirt.getValuePtrForKey<JsonValue::Array>("meshCenter");
-    REQUIRE(Math::equalsEpsilon((*pMeshCenter)[0].getSafeNumberOrDefault<double>(0.0), skirtMeshMetadata.meshCenter.x, Math::EPSILON7));
-    REQUIRE(Math::equalsEpsilon((*pMeshCenter)[1].getSafeNumberOrDefault<double>(0.0), skirtMeshMetadata.meshCenter.y, Math::EPSILON7));
-    REQUIRE(Math::equalsEpsilon((*pMeshCenter)[2].getSafeNumberOrDefault<double>(0.0), skirtMeshMetadata.meshCenter.z, Math::EPSILON7));
-
-    const auto pSkirtWestHeight = gltfSkirt.getSafeNumericalValueForKey<double>("skirtWestHeight");
-    REQUIRE(Math::equalsEpsilon(pSkirtWestHeight, skirtMeshMetadata.skirtWestHeight, Math::EPSILON7));
-
-    const auto pSkirtSouthHeight = gltfSkirt.getSafeNumericalValueForKey<double>("skirtSouthHeight");
-    REQUIRE(Math::equalsEpsilon(pSkirtSouthHeight, skirtMeshMetadata.skirtSouthHeight, Math::EPSILON7));
-
-    const auto pSkirtEastHeight = gltfSkirt.getSafeNumericalValueForKey<double>("skirtEastHeight");
-    REQUIRE(Math::equalsEpsilon(pSkirtEastHeight, skirtMeshMetadata.skirtEastHeight, Math::EPSILON7));
-
-    const auto pSkirtNorthHeight = gltfSkirt.getSafeNumericalValueForKey<double>("skirtNorthHeight");
-    REQUIRE(Math::equalsEpsilon(pSkirtNorthHeight, skirtMeshMetadata.skirtNorthHeight, Math::EPSILON7));
-=======
   SkirtMeshMetadata skirtMeshMetadata;
   skirtMeshMetadata.noSkirtIndicesBegin = 0;
   skirtMeshMetadata.noSkirtIndicesCount = 12;
@@ -57,55 +21,54 @@
   REQUIRE(extras.find("skirtMeshMetadata") != extras.end());
 
   JsonValue& gltfSkirt = extras["skirtMeshMetadata"];
-  JsonValue::Array* pNoSkirtRange =
-      gltfSkirt.getValueForKey<JsonValue::Array>("noSkirtRange");
-  REQUIRE(pNoSkirtRange != nullptr);
-  REQUIRE((*pNoSkirtRange)[0].getNumber(-1.0) == 0.0);
-  REQUIRE((*pNoSkirtRange)[1].getNumber(-1.0) == 12.0);
-
-  JsonValue::Array* pMeshCenter =
-      gltfSkirt.getValueForKey<JsonValue::Array>("meshCenter");
-  REQUIRE(Math::equalsEpsilon(
-      (*pMeshCenter)[0].getNumber(0.0),
+  const auto* pNoSkirtRange =
+      gltfSkirt.getValuePtrForKey<JsonValue::Array>("noSkirtRange");
+  REQUIRE(pNoSkirtRange);
+  REQUIRE((*pNoSkirtRange)[0].getSafeNumberOrDefault<double>(-1.0) == 0.0);
+  REQUIRE((*pNoSkirtRange)[1].getSafeNumberOrDefault<double>(-1.0) == 12.0);
+
+  const auto* pMeshCenter =
+      gltfSkirt.getValuePtrForKey<JsonValue::Array>("meshCenter");
+  REQUIRE(Math::equalsEpsilon(
+      (*pMeshCenter)[0].getSafeNumberOrDefault<double>(0.0),
       skirtMeshMetadata.meshCenter.x,
       Math::EPSILON7));
   REQUIRE(Math::equalsEpsilon(
-      (*pMeshCenter)[1].getNumber(0.0),
+      (*pMeshCenter)[1].getSafeNumberOrDefault<double>(0.0),
       skirtMeshMetadata.meshCenter.y,
       Math::EPSILON7));
   REQUIRE(Math::equalsEpsilon(
-      (*pMeshCenter)[2].getNumber(0.0),
+      (*pMeshCenter)[2].getSafeNumberOrDefault<double>(0.0),
       skirtMeshMetadata.meshCenter.z,
       Math::EPSILON7));
 
-  double* pSkirtWestHeight =
-      gltfSkirt.getValueForKey<JsonValue::Number>("skirtWestHeight");
-  REQUIRE(Math::equalsEpsilon(
-      *pSkirtWestHeight,
+  const auto pSkirtWestHeight =
+      gltfSkirt.getSafeNumericalValueForKey<double>("skirtWestHeight");
+  REQUIRE(Math::equalsEpsilon(
+      pSkirtWestHeight,
       skirtMeshMetadata.skirtWestHeight,
       Math::EPSILON7));
 
-  double* pSkirtSouthHeight =
-      gltfSkirt.getValueForKey<JsonValue::Number>("skirtSouthHeight");
-  REQUIRE(Math::equalsEpsilon(
-      *pSkirtSouthHeight,
+  const auto pSkirtSouthHeight =
+      gltfSkirt.getSafeNumericalValueForKey<double>("skirtSouthHeight");
+  REQUIRE(Math::equalsEpsilon(
+      pSkirtSouthHeight,
       skirtMeshMetadata.skirtSouthHeight,
       Math::EPSILON7));
 
-  double* pSkirtEastHeight =
-      gltfSkirt.getValueForKey<JsonValue::Number>("skirtEastHeight");
-  REQUIRE(Math::equalsEpsilon(
-      *pSkirtEastHeight,
+  const auto pSkirtEastHeight =
+      gltfSkirt.getSafeNumericalValueForKey<double>("skirtEastHeight");
+  REQUIRE(Math::equalsEpsilon(
+      pSkirtEastHeight,
       skirtMeshMetadata.skirtEastHeight,
       Math::EPSILON7));
 
-  double* pSkirtNorthHeight =
-      gltfSkirt.getValueForKey<JsonValue::Number>("skirtNorthHeight");
-  REQUIRE(Math::equalsEpsilon(
-      *pSkirtNorthHeight,
+  const auto pSkirtNorthHeight =
+      gltfSkirt.getSafeNumericalValueForKey<double>("skirtNorthHeight");
+  REQUIRE(Math::equalsEpsilon(
+      pSkirtNorthHeight,
       skirtMeshMetadata.skirtNorthHeight,
       Math::EPSILON7));
->>>>>>> 8a2957d3
 }
 
 TEST_CASE("Test converting gltf extras to skirt mesh metadata") {
