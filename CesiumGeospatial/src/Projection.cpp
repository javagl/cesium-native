#include "CesiumGeospatial/Projection.h"

#include <glm/geometric.hpp>
#include <glm/trigonometric.hpp>

namespace CesiumGeospatial {

glm::dvec3
projectPosition(const Projection& projection, const Cartographic& position) {
  struct Operation {
    const Cartographic& position;

    glm::dvec3 operator()(const GeographicProjection& geographic) noexcept {
      return geographic.project(position);
    }

    glm::dvec3 operator()(const WebMercatorProjection& webMercator) noexcept {
      return webMercator.project(position);
    }
  };

  return std::visit(Operation{position}, projection);
}

Cartographic
unprojectPosition(const Projection& projection, const glm::dvec3& position) {
  struct Operation {
    const glm::dvec3& position;

    Cartographic operator()(const GeographicProjection& geographic) noexcept {
      return geographic.unproject(position);
    }

    Cartographic operator()(const WebMercatorProjection& webMercator) noexcept {
      return webMercator.unproject(position);
    }
  };

  return std::visit(Operation{position}, projection);
}

CesiumGeometry::Rectangle projectRectangleSimple(
    const Projection& projection,
    const GlobeRectangle& rectangle) {
  struct Operation {
    const GlobeRectangle& rectangle;

    CesiumGeometry::Rectangle
    operator()(const GeographicProjection& geographic) noexcept {
      return geographic.project(rectangle);
    }

    CesiumGeometry::Rectangle
    operator()(const WebMercatorProjection& webMercator) noexcept {
      return webMercator.project(rectangle);
    }
  };

  return std::visit(Operation{rectangle}, projection);
}

GlobeRectangle unprojectRectangleSimple(
    const Projection& projection,
    const CesiumGeometry::Rectangle& rectangle) {
  struct Operation {
    const CesiumGeometry::Rectangle& rectangle;

    GlobeRectangle operator()(const GeographicProjection& geographic) noexcept {
      return geographic.unproject(rectangle);
    }

    GlobeRectangle
    operator()(const WebMercatorProjection& webMercator) noexcept {
      return webMercator.unproject(rectangle);
    }
  };

  return std::visit(Operation{rectangle}, projection);
}

<<<<<<< HEAD
CesiumGeometry::AxisAlignedBox projectRegionSimple(
    const Projection& projection,
    const BoundingRegion& region) {
  CesiumGeometry::Rectangle rectangle =
      projectRectangleSimple(projection, region.getRectangle());
  return CesiumGeometry::AxisAlignedBox(
      rectangle.minimumX,
      rectangle.minimumY,
      region.getMinimumHeight(),
      rectangle.maximumX,
      rectangle.maximumY,
      region.getMaximumHeight());
}

BoundingRegion unprojectRegionSimple(
    const Projection& projection,
    const CesiumGeometry::AxisAlignedBox& box) {
  GlobeRectangle rectangle = unprojectRectangleSimple(
      projection,
      CesiumGeometry::Rectangle(
          box.minimumX,
          box.minimumY,
          box.maximumX,
          box.maximumY));
  return BoundingRegion(rectangle, box.minimumZ, box.maximumZ);
=======
glm::dvec2 computeProjectedRectangleSize(
    const Projection& projection,
    const CesiumGeometry::Rectangle& rectangle,
    double maxHeight,
    const Ellipsoid& ellipsoid) {
  glm::dvec3 ll = ellipsoid.cartographicToCartesian(unprojectPosition(
      projection,
      glm::dvec3(rectangle.getLowerLeft(), maxHeight)));
  glm::dvec3 lr = ellipsoid.cartographicToCartesian(unprojectPosition(
      projection,
      glm::dvec3(rectangle.getLowerRight(), maxHeight)));
  glm::dvec3 ul = ellipsoid.cartographicToCartesian(unprojectPosition(
      projection,
      glm::dvec3(rectangle.getUpperLeft(), maxHeight)));
  glm::dvec3 ur = ellipsoid.cartographicToCartesian(unprojectPosition(
      projection,
      glm::dvec3(rectangle.getUpperRight(), maxHeight)));

  double lowerDistance = glm::distance(ll, lr);
  double upperDistance = glm::distance(ul, ur);
  double leftDistance = glm::distance(ll, ul);
  double rightDistance = glm::distance(lr, ur);

  double x = glm::max(lowerDistance, upperDistance);
  double y = glm::max(leftDistance, rightDistance);

  // A rectangle that wraps around the whole globe might have an upper and lower
  // distance that are very small even though the rectangle is huge, because the
  // left and right edges of the rectangle are nearly on top of each other.
  // Detect that just by measuring the distance to a midpoint.
  // The bigger problem here is that we're measuring the Cartesian distance,
  // rather than the distance over the globe surface. But it's close enough
  // for our purposes except in this extreme case.
  glm::dvec3 lc = ellipsoid.cartographicToCartesian(unprojectPosition(
      projection,
      glm::dvec3(rectangle.getCenter().x, rectangle.minimumY, maxHeight)));
  glm::dvec3 uc = ellipsoid.cartographicToCartesian(unprojectPosition(
      projection,
      glm::dvec3(rectangle.getCenter().x, rectangle.maximumY, maxHeight)));

  double halfDistanceLA = glm::distance(ll, lc);
  double halfDistanceLB = glm::distance(lc, lr);
  double halfDistanceUA = glm::distance(ul, uc);
  double halfDistanceUB = glm::distance(uc, ur);

  if (halfDistanceLA > x || halfDistanceLB > x || halfDistanceUA > x ||
      halfDistanceUB > x) {
    x = glm::max(
        halfDistanceLA + halfDistanceLB,
        halfDistanceUA + halfDistanceUB);
  }

  // If either projected coordinate crosses zero, also check the distance at
  // zero. This is not completely robust, but works well enough for
  // currently supported projections at least.
  if (glm::sign(rectangle.minimumX) != glm::sign(rectangle.maximumX)) {
    glm::dvec3 top = ellipsoid.cartographicToCartesian(unprojectPosition(
        projection,
        glm::dvec3(0.0, rectangle.maximumY, maxHeight)));
    glm::dvec3 bottom = ellipsoid.cartographicToCartesian(unprojectPosition(
        projection,
        glm::dvec3(0.0, rectangle.minimumY, maxHeight)));
    double distance = glm::distance(top, bottom);
    y = glm::max(y, distance);
  }

  if (glm::sign(rectangle.minimumY) != glm::sign(rectangle.maximumY)) {
    glm::dvec3 left = ellipsoid.cartographicToCartesian(unprojectPosition(
        projection,
        glm::dvec3(rectangle.minimumX, 0.0, maxHeight)));
    glm::dvec3 right = ellipsoid.cartographicToCartesian(unprojectPosition(
        projection,
        glm::dvec3(rectangle.maximumX, 0.0, maxHeight)));
    double distance = glm::distance(left, right);
    x = glm::max(x, distance);

    // Also check for X (nearly) wrapping the whole globe.
    glm::dvec3 center = ellipsoid.cartographicToCartesian(unprojectPosition(
        projection,
        glm::dvec3(rectangle.getCenter().x, 0.0, maxHeight)));

    double halfDistanceL = glm::distance(left, center);
    double halfDistanceR = glm::distance(center, right);
    if (halfDistanceL > x || halfDistanceR > x) {
      x = halfDistanceL + halfDistanceR;
    }
  }

  return glm::dvec2(x, y);
>>>>>>> 6a6fbf4b
}

double computeApproximateConversionFactorToMetersNearPosition(
    const Projection& projection,
    const glm::dvec2& position) {
  struct Operation {
    const glm::dvec2& position;

    double operator()(const GeographicProjection& /*geographic*/) noexcept {
      return 1.0;
    }

    double operator()(const WebMercatorProjection& webMercator) noexcept {
      // TODO: is there a better estimate?
      return glm::cos(webMercator.unproject(position).latitude);
    }
  };

  return std::visit(Operation{position}, projection);
}
} // namespace CesiumGeospatial<|MERGE_RESOLUTION|>--- conflicted
+++ resolved
@@ -78,7 +78,6 @@
   return std::visit(Operation{rectangle}, projection);
 }
 
-<<<<<<< HEAD
 CesiumGeometry::AxisAlignedBox projectRegionSimple(
     const Projection& projection,
     const BoundingRegion& region) {
@@ -104,7 +103,8 @@
           box.maximumX,
           box.maximumY));
   return BoundingRegion(rectangle, box.minimumZ, box.maximumZ);
-=======
+}
+
 glm::dvec2 computeProjectedRectangleSize(
     const Projection& projection,
     const CesiumGeometry::Rectangle& rectangle,
@@ -194,7 +194,6 @@
   }
 
   return glm::dvec2(x, y);
->>>>>>> 6a6fbf4b
 }
 
 double computeApproximateConversionFactorToMetersNearPosition(
