#include "CesiumGltfReader/GltfReader.h"

#include <CesiumGltf/AccessorView.h>
#include <CesiumGltf/ExtensionCesiumRTC.h>
#include <CesiumGltf/ExtensionKhrDracoMeshCompression.h>

#include <catch2/catch.hpp>
#include <glm/vec3.hpp>
#include <gsl/span>
#include <rapidjson/reader.h>

#include <filesystem>
#include <fstream>
#include <string>

using namespace CesiumGltf;
using namespace CesiumGltfReader;
using namespace CesiumUtility;

namespace {
std::vector<std::byte> readFile(const std::filesystem::path& fileName) {
  std::ifstream file(fileName, std::ios::binary | std::ios::ate);
  REQUIRE(file);

  std::streamsize size = file.tellg();
  file.seekg(0, std::ios::beg);

  std::vector<std::byte> buffer(static_cast<size_t>(size));
  file.read(reinterpret_cast<char*>(buffer.data()), size);

  return buffer;
}
} // namespace

TEST_CASE("CesiumGltfReader::GltfReader") {
  using namespace std::string_literals;

  std::string s = R"(
    {
      "accessors": [
        {
          "count": 4,
          "componentType": 5121,
          "type": "VEC2",
          "max": [
            1,
            2.2,
            3.3
          ],
          "min": [
            0,
            -1.2
          ]
        }
      ],
      "meshes": [
        {
          "primitives": [
            {
              "attributes": {
                "POSITION": 0,
                "NORMAL": 1
              },
              "targets": [
                {
                  "POSITION": 10,
                  "NORMAL": 11
                }
              ]
            }
          ]
        }
      ],
      "surprise": {
        "foo": true
      }
    }
  )";

  GltfReader reader;
  GltfReaderResult result = reader.readGltf(
      gsl::span(reinterpret_cast<const std::byte*>(s.c_str()), s.size()));
  CHECK(result.errors.empty());
  REQUIRE(result.model.has_value());

  Model& model = result.model.value();
  REQUIRE(model.accessors.size() == 1);
  CHECK(model.accessors[0].count == 4);
  CHECK(
      model.accessors[0].componentType ==
      Accessor::ComponentType::UNSIGNED_BYTE);
  CHECK(model.accessors[0].type == Accessor::Type::VEC2);
  REQUIRE(model.accessors[0].min.size() == 2);
  CHECK(model.accessors[0].min[0] == 0.0);
  CHECK(model.accessors[0].min[1] == -1.2);
  REQUIRE(model.accessors[0].max.size() == 3);
  CHECK(model.accessors[0].max[0] == 1.0);
  CHECK(model.accessors[0].max[1] == 2.2);
  CHECK(model.accessors[0].max[2] == 3.3);

  REQUIRE(model.meshes.size() == 1);
  REQUIRE(model.meshes[0].primitives.size() == 1);
  CHECK(model.meshes[0].primitives[0].attributes["POSITION"] == 0);
  CHECK(model.meshes[0].primitives[0].attributes["NORMAL"] == 1);

  REQUIRE(model.meshes[0].primitives[0].targets.size() == 1);
  CHECK(model.meshes[0].primitives[0].targets[0]["POSITION"] == 10);
  CHECK(model.meshes[0].primitives[0].targets[0]["NORMAL"] == 11);
}

TEST_CASE("Read TriangleWithoutIndices") {
  std::filesystem::path gltfFile = CesiumGltfReader_TEST_DATA_DIR;
  gltfFile /=
      "TriangleWithoutIndices/glTF-Embedded/TriangleWithoutIndices.gltf";
  std::vector<std::byte> data = readFile(gltfFile);
  GltfReader reader;
  GltfReaderResult result = reader.readGltf(data);
  REQUIRE(result.model);

  const Model& model = result.model.value();
  REQUIRE(model.meshes.size() == 1);
  REQUIRE(model.meshes[0].primitives.size() == 1);
  REQUIRE(model.meshes[0].primitives[0].attributes.size() == 1);
  REQUIRE(model.meshes[0].primitives[0].attributes.begin()->second == 0);

  AccessorView<glm::vec3> position(model, 0);
  REQUIRE(position.size() == 3);
  CHECK(position[0] == glm::vec3(0.0, 0.0, 0.0));
  CHECK(position[1] == glm::vec3(1.0, 0.0, 0.0));
  CHECK(position[2] == glm::vec3(0.0, 1.0, 0.0));
}

TEST_CASE("Nested extras deserializes properly") {
  const std::string s = R"(
    {
        "asset" : {
            "version" : "1.1"
        },
        "extras": {
            "A": "Hello World",
            "B": 1234567,
            "C": {
                "C1": {},
                "C2": [1,2,3,4,5]
            }
        }
    }
  )";

  GltfReader reader;
  GltfReaderResult result = reader.readGltf(
      gsl::span(reinterpret_cast<const std::byte*>(s.c_str()), s.size()));

  REQUIRE(result.errors.empty());
  REQUIRE(result.model.has_value());

  Model& model = result.model.value();
  auto cit = model.extras.find("C");
  REQUIRE(cit != model.extras.end());

  JsonValue* pC2 = cit->second.getValuePtrForKey("C2");
  REQUIRE(pC2 != nullptr);

  CHECK(pC2->isArray());
  std::vector<JsonValue>& array = std::get<std::vector<JsonValue>>(pC2->value);
  CHECK(array.size() == 5);
  CHECK(array[0].getSafeNumber<double>() == 1.0);
  CHECK(array[1].getSafeNumber<std::uint64_t>() == 2);
  CHECK(array[2].getSafeNumber<std::uint8_t>() == 3);
  CHECK(array[3].getSafeNumber<std::int16_t>() == 4);
  CHECK(array[4].getSafeNumber<std::int32_t>() == 5);
}

TEST_CASE("Can deserialize KHR_draco_mesh_compression") {
  const std::string s = R"(
    {
      "asset": {
        "version": "2.0"
      },
      "meshes": [
        {
          "primitives": [
            {
              "extensions": {
                "KHR_draco_mesh_compression": {
                  "bufferView": 1,
                  "attributes": {
                    "POSITION": 0
                  }
                }
              }
            }
          ]
        }
      ]
    }
  )";

  GltfReaderOptions options;
  GltfReader reader;
  GltfReaderResult result = reader.readGltf(
      gsl::span(reinterpret_cast<const std::byte*>(s.c_str()), s.size()),
      options);

  REQUIRE(result.errors.empty());
  REQUIRE(result.model.has_value());

  Model& model = result.model.value();
  REQUIRE(model.meshes.size() == 1);
  REQUIRE(model.meshes[0].primitives.size() == 1);

  MeshPrimitive& primitive = model.meshes[0].primitives[0];
  ExtensionKhrDracoMeshCompression* pDraco =
      primitive.getExtension<ExtensionKhrDracoMeshCompression>();
  REQUIRE(pDraco);

  CHECK(pDraco->bufferView == 1);
  CHECK(pDraco->attributes.size() == 1);

  REQUIRE(pDraco->attributes.find("POSITION") != pDraco->attributes.end());
  CHECK(pDraco->attributes.find("POSITION")->second == 0);

  // Repeat test but this time the extension should be deserialized as a
  // JsonValue.
  reader.getExtensions().setExtensionState(
      "KHR_draco_mesh_compression",
      CesiumJsonReader::ExtensionState::JsonOnly);

  GltfReaderResult result2 = reader.readGltf(
      gsl::span(reinterpret_cast<const std::byte*>(s.c_str()), s.size()),
      options);

  REQUIRE(result2.errors.empty());
  REQUIRE(result2.model.has_value());

  Model& model2 = result2.model.value();
  REQUIRE(model2.meshes.size() == 1);
  REQUIRE(model2.meshes[0].primitives.size() == 1);

  MeshPrimitive& primitive2 = model2.meshes[0].primitives[0];
  JsonValue* pDraco2 =
      primitive2.getGenericExtension("KHR_draco_mesh_compression");
  REQUIRE(pDraco2);

  REQUIRE(pDraco2->getValuePtrForKey("bufferView"));
  CHECK(
      pDraco2->getValuePtrForKey("bufferView")
          ->getSafeNumberOrDefault<int64_t>(0) == 1);

  REQUIRE(pDraco2->getValuePtrForKey("attributes"));
  REQUIRE(pDraco2->getValuePtrForKey("attributes")->isObject());
  REQUIRE(
      pDraco2->getValuePtrForKey("attributes")->getValuePtrForKey("POSITION"));
  REQUIRE(
      pDraco2->getValuePtrForKey("attributes")
          ->getValuePtrForKey("POSITION")
          ->getSafeNumberOrDefault<int64_t>(1) == 0);

  // Repeat test but this time the extension should not be deserialized at all.
  reader.getExtensions().setExtensionState(
      "KHR_draco_mesh_compression",
      CesiumJsonReader::ExtensionState::Disabled);

  GltfReaderResult result3 = reader.readGltf(
      gsl::span(reinterpret_cast<const std::byte*>(s.c_str()), s.size()),
      options);

  REQUIRE(result3.errors.empty());
  REQUIRE(result3.model.has_value());

  Model& model3 = result3.model.value();
  REQUIRE(model3.meshes.size() == 1);
  REQUIRE(model3.meshes[0].primitives.size() == 1);

  MeshPrimitive& primitive3 = model3.meshes[0].primitives[0];

  REQUIRE(!primitive3.getGenericExtension("KHR_draco_mesh_compression"));
  REQUIRE(!primitive3.getExtension<ExtensionKhrDracoMeshCompression>());
}

TEST_CASE("Extensions deserialize to JsonVaue iff "
          "a default extension is registered") {
  const std::string s = R"(
    {
        "asset" : {
            "version" : "2.0"
        },
        "extensions": {
            "A": {
              "test": "Hello World"
            },
            "B": {
              "another": "Goodbye World"
            }
        }
    }
  )";

  GltfReaderOptions options;
  GltfReader reader;
  GltfReaderResult withCustomExtModel = reader.readGltf(
      gsl::span(reinterpret_cast<const std::byte*>(s.c_str()), s.size()),
      options);

  REQUIRE(withCustomExtModel.errors.empty());
  REQUIRE(withCustomExtModel.model.has_value());

  REQUIRE(withCustomExtModel.model->extensions.size() == 2);

  JsonValue* pA = withCustomExtModel.model->getGenericExtension("A");
  JsonValue* pB = withCustomExtModel.model->getGenericExtension("B");
  REQUIRE(pA != nullptr);
  REQUIRE(pB != nullptr);

  REQUIRE(pA->getValuePtrForKey("test"));
  REQUIRE(
      pA->getValuePtrForKey("test")->getStringOrDefault("") == "Hello World");

  REQUIRE(pB->getValuePtrForKey("another"));
  REQUIRE(
      pB->getValuePtrForKey("another")->getStringOrDefault("") ==
      "Goodbye World");

  // Repeat test but this time the extension should be skipped.
  reader.getExtensions().setExtensionState(
      "A",
      CesiumJsonReader::ExtensionState::Disabled);
  reader.getExtensions().setExtensionState(
      "B",
      CesiumJsonReader::ExtensionState::Disabled);

  GltfReaderResult withoutCustomExt = reader.readGltf(
      gsl::span(reinterpret_cast<const std::byte*>(s.c_str()), s.size()),
      options);

  auto& zeroExtensions = withoutCustomExt.model->extensions;
  REQUIRE(zeroExtensions.empty());
}

TEST_CASE("Unknown MIME types are handled") {
  const std::string s = R"(
    {
        "asset" : {
            "version" : "2.0"
        },
        "images": [
            {
              "mimeType" : "image/webp"
            }
        ]
    }
  )";

  GltfReaderOptions options;
  GltfReader reader;
  GltfReaderResult result = reader.readGltf(
      gsl::span(reinterpret_cast<const std::byte*>(s.c_str()), s.size()),
      options);

  // Note: The result.errors will not be empty,
  // because no images could be read.
  REQUIRE(result.model.has_value());
}

TEST_CASE("Can parse doubles with no fractions as integers") {
  std::string s = R"(
    {
      "accessors": [
        {
          "count": 4.0,
          "componentType": 5121.0
        }
      ]
    }
  )";

  GltfReaderOptions options;
  GltfReader reader;
  GltfReaderResult result = reader.readGltf(
      gsl::span(reinterpret_cast<const std::byte*>(s.c_str()), s.size()),
      options);

  CHECK(result.warnings.empty());
  Model& model = result.model.value();
  CHECK(model.accessors[0].count == 4);
  CHECK(
      model.accessors[0].componentType ==
      Accessor::ComponentType::UNSIGNED_BYTE);
  s = R"(
    {
      "accessors": [
        {
          "count": 4.0,
          "componentType": 5121.1
        }
      ]
    }
  )";
  result = reader.readGltf(
      gsl::span(reinterpret_cast<const std::byte*>(s.c_str()), s.size()),
      options);
  CHECK(!result.warnings.empty());
}

<<<<<<< HEAD
TEST_CASE("Test KTX2") {
  std::filesystem::path gltfFile = CesiumGltfReader_TEST_DATA_DIR;
  gltfFile /= "CesiumBalloonKTX2Hacky.glb";
  std::vector<std::byte> data = readFile(gltfFile.string());
  CesiumGltfReader::GltfReader reader;
  GltfReaderResult result = reader.readGltf(data);
  REQUIRE(result.model);

  const Model& model = result.model.value();
  REQUIRE(model.meshes.size() == 1);
=======
TEST_CASE("Can apply RTC CENTER if model uses Cesium RTC extension") {
  const std::string s = R"(
    {
      "extensions": {
          "CESIUM_RTC": {
              "center": [6378137.0, 0.0, 0.0]
          }
      }
    }
  )";

  GltfReaderOptions options;
  GltfReader reader;
  GltfReaderResult result = reader.readGltf(
      gsl::span(reinterpret_cast<const std::byte*>(s.c_str()), s.size()),
      options);
  REQUIRE(result.model.has_value());
  Model& model = result.model.value();
  const ExtensionCesiumRTC* cesiumRTC =
      model.getExtension<ExtensionCesiumRTC>();
  REQUIRE(cesiumRTC);
  std::vector<double> rtcCenter = {6378137.0, 0.0, 0.0};
  CHECK(cesiumRTC->center == rtcCenter);
>>>>>>> a312bf42
}<|MERGE_RESOLUTION|>--- conflicted
+++ resolved
@@ -402,7 +402,6 @@
   CHECK(!result.warnings.empty());
 }
 
-<<<<<<< HEAD
 TEST_CASE("Test KTX2") {
   std::filesystem::path gltfFile = CesiumGltfReader_TEST_DATA_DIR;
   gltfFile /= "CesiumBalloonKTX2Hacky.glb";
@@ -413,7 +412,8 @@
 
   const Model& model = result.model.value();
   REQUIRE(model.meshes.size() == 1);
-=======
+}
+
 TEST_CASE("Can apply RTC CENTER if model uses Cesium RTC extension") {
   const std::string s = R"(
     {
@@ -437,5 +437,4 @@
   REQUIRE(cesiumRTC);
   std::vector<double> rtcCenter = {6378137.0, 0.0, 0.0};
   CHECK(cesiumRTC->center == rtcCenter);
->>>>>>> a312bf42
 }