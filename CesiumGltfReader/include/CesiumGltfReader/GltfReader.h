--- conflicted
+++ resolved
@@ -151,24 +151,16 @@
    * @param headers The http headers needed to make any external data requests.
    * @param pAssetAccessor The asset accessor to use to request the external
    * buffers and images.
-<<<<<<< HEAD
-   * @param result The result of the synchronous readModel invocation.
    * @param options Options for how to read the glTF.
-=======
    * @param result The result of the synchronous readGltf invocation.
->>>>>>> 92ebe803
    */
   static CesiumAsync::Future<GltfReaderResult> resolveExternalData(
       CesiumAsync::AsyncSystem asyncSystem,
       const std::string& baseUrl,
       const CesiumAsync::HttpHeaders& headers,
       std::shared_ptr<CesiumAsync::IAssetAccessor> pAssetAccessor,
-<<<<<<< HEAD
-      ModelReaderResult&& result,
-      const ReadModelOptions& options);
-=======
+      const GltfReaderOptions& options,
       GltfReaderResult&& result);
->>>>>>> 92ebe803
 
   /**
    * @brief Reads an image from a buffer.
