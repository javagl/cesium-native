--- conflicted
+++ resolved
@@ -8,6 +8,7 @@
 #include <CesiumGltf/AccessorView.h>
 #include <CesiumGltf/AccessorWriter.h>
 #include <CesiumGltf/Model.h>
+#include <CesiumGltfReader/GltfReader.h>
 #include <CesiumUtility/Math.h>
 #include <CesiumUtility/Tracing.h>
 #include <CesiumUtility/joinToString.h>
@@ -15,19 +16,16 @@
 #include <optional>
 #include <stdexcept>
 
+using namespace CesiumAsync;
 using namespace CesiumGeometry;
 using namespace CesiumGeospatial;
 using namespace CesiumGltf;
+using namespace CesiumGltfReader;
+using namespace CesiumUtility;
 
 namespace Cesium3DTilesSelection {
 
-<<<<<<< HEAD
 /*static*/ CesiumGltfReader::GltfReader GltfContent::_gltfReader{};
-=======
-using namespace CesiumAsync;
-
-/*static*/ CesiumGltf::GltfReader GltfContent::_gltfReader{};
->>>>>>> 6a6fbf4b
 
 Future<std::unique_ptr<TileContentLoadResult>>
 GltfContent::load(const TileContentLoadInput& input) {
@@ -71,36 +69,35 @@
     loadedModel.model.value().extras["Cesium3DTiles_TileUrl"] = url;
   }
 
-  return CesiumGltf::GltfReader::resolveExternalData(
+  return GltfReader::resolveExternalData(
              asyncSystem,
              url,
              headers,
              pAssetAccessor,
              std::move(loadedModel))
-      .thenInWorkerThread(
-          [pLogger, url](CesiumGltf::ModelReaderResult&& resolvedModel) {
-            std::unique_ptr<TileContentLoadResult> pResult =
-                std::make_unique<TileContentLoadResult>();
-
-            if (!resolvedModel.errors.empty()) {
-              SPDLOG_LOGGER_ERROR(
-                  pLogger,
-                  "Failed resolving external glTF buffers from {}:\n- {}",
-                  url,
-                  CesiumUtility::joinToString(resolvedModel.errors, "\n- "));
-            }
-
-            if (!resolvedModel.warnings.empty()) {
-              SPDLOG_LOGGER_WARN(
-                  pLogger,
-                  "Warning when resolving external gltf buffers from {}:\n- {}",
-                  url,
-                  CesiumUtility::joinToString(resolvedModel.warnings, "\n- "));
-            }
-
-            pResult->model = std::move(resolvedModel.model);
-            return pResult;
-          });
+      .thenInWorkerThread([pLogger, url](ModelReaderResult&& resolvedModel) {
+        std::unique_ptr<TileContentLoadResult> pResult =
+            std::make_unique<TileContentLoadResult>();
+
+        if (!resolvedModel.errors.empty()) {
+          SPDLOG_LOGGER_ERROR(
+              pLogger,
+              "Failed resolving external glTF buffers from {}:\n- {}",
+              url,
+              CesiumUtility::joinToString(resolvedModel.errors, "\n- "));
+        }
+
+        if (!resolvedModel.warnings.empty()) {
+          SPDLOG_LOGGER_WARN(
+              pLogger,
+              "Warning when resolving external gltf buffers from {}:\n- {}",
+              url,
+              CesiumUtility::joinToString(resolvedModel.warnings, "\n- "));
+        }
+
+        pResult->model = std::move(resolvedModel.model);
+        return pResult;
+      });
 }
 
 namespace {
@@ -148,7 +145,7 @@
 
 /*static*/ std::optional<TileContentDetailsForOverlays>
 GltfContent::createRasterOverlayTextureCoordinates(
-    CesiumGltf::Model& gltf,
+    Model& gltf,
     const glm::dmat4& modelToEcefTransform,
     int32_t firstTextureCoordinateID,
     const std::optional<GlobeRectangle>& globeRectangle,
@@ -192,198 +189,194 @@
   double maximumHeight = std::numeric_limits<double>::lowest();
   bool haveFirst = false;
 
-  auto createTextureCoordinatesForPrimitive =
-      [&](CesiumGltf::Model& gltf,
-          CesiumGltf::Node& /*node*/,
-          CesiumGltf::Mesh& /*mesh*/,
-          CesiumGltf::MeshPrimitive& primitive,
-          const glm::dmat4& nodeTransform) {
-        auto positionIt = primitive.attributes.find("POSITION");
-        if (positionIt == primitive.attributes.end()) {
-          return;
-        }
-
-        const int positionAccessorIndex = positionIt->second;
-        if (positionAccessorIndex < 0 ||
-            positionAccessorIndex >= static_cast<int>(gltf.accessors.size())) {
-          return;
-        }
-
-        const int32_t firstTextureCoordinateAccessorIndex =
-            positionAccessorsToTextureCoordinateAccessor[static_cast<size_t>(
-                positionAccessorIndex)];
-        if (firstTextureCoordinateAccessorIndex > 0) {
-          // Already created texture coordinates for this projection, so use
-          // them.
-          for (size_t i = 0; i < projections.size(); ++i) {
-            std::string attributeName =
-                "_CESIUMOVERLAY_" +
-                std::to_string(firstTextureCoordinateID + int32_t(i));
-            primitive.attributes[attributeName] =
-                firstTextureCoordinateAccessorIndex + int32_t(i);
+  auto createTextureCoordinatesForPrimitive = [&](Model& gltf,
+                                                  Node& /*node*/,
+                                                  Mesh& /*mesh*/,
+                                                  MeshPrimitive& primitive,
+                                                  const glm::dmat4&
+                                                      nodeTransform) {
+    auto positionIt = primitive.attributes.find("POSITION");
+    if (positionIt == primitive.attributes.end()) {
+      return;
+    }
+
+    const int positionAccessorIndex = positionIt->second;
+    if (positionAccessorIndex < 0 ||
+        positionAccessorIndex >= static_cast<int>(gltf.accessors.size())) {
+      return;
+    }
+
+    const int32_t firstTextureCoordinateAccessorIndex =
+        positionAccessorsToTextureCoordinateAccessor[static_cast<size_t>(
+            positionAccessorIndex)];
+    if (firstTextureCoordinateAccessorIndex > 0) {
+      // Already created texture coordinates for this projection, so use
+      // them.
+      for (size_t i = 0; i < projections.size(); ++i) {
+        std::string attributeName =
+            "_CESIUMOVERLAY_" +
+            std::to_string(firstTextureCoordinateID + int32_t(i));
+        primitive.attributes[attributeName] =
+            firstTextureCoordinateAccessorIndex + int32_t(i);
+      }
+      return;
+    }
+
+    const glm::dmat4 fullTransform = rootTransform * nodeTransform;
+
+    std::vector<Buffer>& buffers = gltf.buffers;
+    std::vector<BufferView>& bufferViews = gltf.bufferViews;
+    std::vector<Accessor>& accessors = gltf.accessors;
+
+    positionAccessorsToTextureCoordinateAccessor[size_t(
+        positionAccessorIndex)] = int32_t(gltf.accessors.size());
+
+    // Create a buffer, bufferView, accessor, and writer for each set of
+    // coordinates. Reserve space for them to avoid unnecessary
+    // reallocations and to prevent earlier buffers from becoming invalid
+    // after we've created an AccessorWriter for it and then add _another_
+    // buffer.
+    std::vector<AccessorWriter<glm::vec2>> uvWriters;
+    uvWriters.reserve(projections.size());
+    buffers.reserve(buffers.size() + projections.size());
+    bufferViews.reserve(bufferViews.size() + projections.size());
+    accessors.reserve(accessors.size() + projections.size());
+
+    const AccessorView<glm::vec3> positionView(gltf, positionAccessorIndex);
+    if (positionView.status() != AccessorViewStatus::Valid) {
+      return;
+    }
+
+    for (size_t i = 0; i < projections.size(); ++i) {
+      const int uvBufferId = static_cast<int>(buffers.size());
+      Buffer& uvBuffer = buffers.emplace_back();
+
+      const int uvBufferViewId = static_cast<int>(bufferViews.size());
+      bufferViews.emplace_back();
+
+      const int uvAccessorId = static_cast<int>(accessors.size());
+      accessors.emplace_back();
+
+      uvBuffer.cesium.data.resize(
+          size_t(positionView.size()) * 2 * sizeof(float));
+
+      BufferView& uvBufferView =
+          gltf.bufferViews[static_cast<size_t>(uvBufferViewId)];
+      uvBufferView.buffer = uvBufferId;
+      uvBufferView.byteOffset = 0;
+      uvBufferView.byteStride = 2 * sizeof(float);
+      uvBufferView.byteLength = int64_t(uvBuffer.cesium.data.size());
+      uvBufferView.target = BufferView::Target::ARRAY_BUFFER;
+
+      Accessor& uvAccessor = gltf.accessors[static_cast<size_t>(uvAccessorId)];
+      uvAccessor.bufferView = uvBufferViewId;
+      uvAccessor.byteOffset = 0;
+      uvAccessor.componentType = Accessor::ComponentType::FLOAT;
+      uvAccessor.count = int64_t(positionView.size());
+      uvAccessor.type = Accessor::Type::VEC2;
+
+      [[maybe_unused]] AccessorWriter<glm::vec2>& uvWriter =
+          uvWriters.emplace_back(gltf, uvAccessorId);
+      assert(uvWriter.status() == AccessorViewStatus::Valid);
+
+      std::string attributeName =
+          "_CESIUMOVERLAY_" +
+          std::to_string(firstTextureCoordinateID + int32_t(i));
+      primitive.attributes[attributeName] = uvAccessorId;
+    }
+
+    // Generate texture coordinates for each position.
+    for (int64_t positionIndex = 0; positionIndex < positionView.size();
+         ++positionIndex) {
+      // Get the ECEF position
+      const glm::vec3 position = positionView[positionIndex];
+      const glm::dvec3 positionEcef =
+          glm::dvec3(fullTransform * glm::dvec4(position, 1.0));
+
+      // Convert it to cartographic
+      const std::optional<CesiumGeospatial::Cartographic> cartographic =
+          CesiumGeospatial::Ellipsoid::WGS84.cartesianToCartographic(
+              positionEcef);
+      if (!cartographic) {
+        for (AccessorWriter<glm::vec2>& uvWriter : uvWriters) {
+          uvWriter[positionIndex] = glm::dvec2(0.0, 0.0);
+        }
+        continue;
+      }
+
+      updateBoundsWithNewPosition(
+          *cartographic,
+          haveFirst,
+          west,
+          south,
+          east,
+          north,
+          minimumHeight,
+          maximumHeight);
+
+      // Generate texture coordinates at this position for each projection
+      for (size_t projectionIndex = 0; projectionIndex < projections.size();
+           ++projectionIndex) {
+        const Projection& projection = projections[projectionIndex];
+        const Rectangle& rectangle = rectangles[projectionIndex];
+
+        // Project it with the raster overlay's projection
+        glm::dvec3 projectedPosition =
+            projectPosition(projection, cartographic.value());
+
+        double longitude = cartographic.value().longitude;
+        const double latitude = cartographic.value().latitude;
+        const double ellipsoidHeight = cartographic.value().height;
+
+        // If the position is near the anti-meridian and the projected
+        // position is outside the expected range, try using the equivalent
+        // longitude on the other side of the anti-meridian to see if that
+        // gets us closer.
+        if (glm::abs(
+                glm::abs(cartographic.value().longitude) -
+                CesiumUtility::Math::ONE_PI) < CesiumUtility::Math::EPSILON5 &&
+            (projectedPosition.x < rectangle.minimumX ||
+             projectedPosition.x > rectangle.maximumX ||
+             projectedPosition.y < rectangle.minimumY ||
+             projectedPosition.y > rectangle.maximumY)) {
+          const double testLongitude = longitude + longitude < 0.0
+                                           ? CesiumUtility::Math::TWO_PI
+                                           : -CesiumUtility::Math::TWO_PI;
+          const glm::dvec3 projectedPosition2 = projectPosition(
+              projection,
+              Cartographic(testLongitude, latitude, ellipsoidHeight));
+
+          const double distance1 =
+              rectangle.computeSignedDistance(glm::dvec2(projectedPosition));
+          const double distance2 =
+              rectangle.computeSignedDistance(glm::dvec2(projectedPosition2));
+
+          if (distance2 < distance1) {
+            projectedPosition = projectedPosition2;
+            longitude = testLongitude;
           }
-          return;
-        }
-
-        const glm::dmat4 fullTransform = rootTransform * nodeTransform;
-
-        std::vector<CesiumGltf::Buffer>& buffers = gltf.buffers;
-        std::vector<CesiumGltf::BufferView>& bufferViews = gltf.bufferViews;
-        std::vector<CesiumGltf::Accessor>& accessors = gltf.accessors;
-
-        positionAccessorsToTextureCoordinateAccessor[size_t(
-            positionAccessorIndex)] = int32_t(gltf.accessors.size());
-
-        // Create a buffer, bufferView, accessor, and writer for each set of
-        // coordinates. Reserve space for them to avoid unnecessary
-        // reallocations and to prevent earlier buffers from becoming invalid
-        // after we've created an AccessorWriter for it and then add _another_
-        // buffer.
-        std::vector<CesiumGltf::AccessorWriter<glm::vec2>> uvWriters;
-        uvWriters.reserve(projections.size());
-        buffers.reserve(buffers.size() + projections.size());
-        bufferViews.reserve(bufferViews.size() + projections.size());
-        accessors.reserve(accessors.size() + projections.size());
-
-        const CesiumGltf::AccessorView<glm::vec3> positionView(
-            gltf,
-            positionAccessorIndex);
-        if (positionView.status() != CesiumGltf::AccessorViewStatus::Valid) {
-          return;
-        }
-
-        for (size_t i = 0; i < projections.size(); ++i) {
-          const int uvBufferId = static_cast<int>(buffers.size());
-          CesiumGltf::Buffer& uvBuffer = buffers.emplace_back();
-
-          const int uvBufferViewId = static_cast<int>(bufferViews.size());
-          bufferViews.emplace_back();
-
-          const int uvAccessorId = static_cast<int>(accessors.size());
-          accessors.emplace_back();
-
-          uvBuffer.cesium.data.resize(
-              size_t(positionView.size()) * 2 * sizeof(float));
-
-          CesiumGltf::BufferView& uvBufferView =
-              gltf.bufferViews[static_cast<size_t>(uvBufferViewId)];
-          uvBufferView.buffer = uvBufferId;
-          uvBufferView.byteOffset = 0;
-          uvBufferView.byteStride = 2 * sizeof(float);
-          uvBufferView.byteLength = int64_t(uvBuffer.cesium.data.size());
-          uvBufferView.target = CesiumGltf::BufferView::Target::ARRAY_BUFFER;
-
-          CesiumGltf::Accessor& uvAccessor =
-              gltf.accessors[static_cast<size_t>(uvAccessorId)];
-          uvAccessor.bufferView = uvBufferViewId;
-          uvAccessor.byteOffset = 0;
-          uvAccessor.componentType = CesiumGltf::Accessor::ComponentType::FLOAT;
-          uvAccessor.count = int64_t(positionView.size());
-          uvAccessor.type = CesiumGltf::Accessor::Type::VEC2;
-
-          [[maybe_unused]] AccessorWriter<glm::vec2>& uvWriter =
-              uvWriters.emplace_back(gltf, uvAccessorId);
-          assert(uvWriter.status() == CesiumGltf::AccessorViewStatus::Valid);
-
-          std::string attributeName =
-              "_CESIUMOVERLAY_" +
-              std::to_string(firstTextureCoordinateID + int32_t(i));
-          primitive.attributes[attributeName] = uvAccessorId;
-        }
-
-        // Generate texture coordinates for each position.
-        for (int64_t positionIndex = 0; positionIndex < positionView.size();
-             ++positionIndex) {
-          // Get the ECEF position
-          const glm::vec3 position = positionView[positionIndex];
-          const glm::dvec3 positionEcef =
-              glm::dvec3(fullTransform * glm::dvec4(position, 1.0));
-
-          // Convert it to cartographic
-          const std::optional<CesiumGeospatial::Cartographic> cartographic =
-              CesiumGeospatial::Ellipsoid::WGS84.cartesianToCartographic(
-                  positionEcef);
-          if (!cartographic) {
-            for (AccessorWriter<glm::vec2>& uvWriter : uvWriters) {
-              uvWriter[positionIndex] = glm::dvec2(0.0, 0.0);
-            }
-            continue;
-          }
-
-          updateBoundsWithNewPosition(
-              *cartographic,
-              haveFirst,
-              west,
-              south,
-              east,
-              north,
-              minimumHeight,
-              maximumHeight);
-
-          // Generate texture coordinates at this position for each projection
-          for (size_t projectionIndex = 0; projectionIndex < projections.size();
-               ++projectionIndex) {
-            const Projection& projection = projections[projectionIndex];
-            const Rectangle& rectangle = rectangles[projectionIndex];
-
-            // Project it with the raster overlay's projection
-            glm::dvec3 projectedPosition =
-                projectPosition(projection, cartographic.value());
-
-            double longitude = cartographic.value().longitude;
-            const double latitude = cartographic.value().latitude;
-            const double ellipsoidHeight = cartographic.value().height;
-
-            // If the position is near the anti-meridian and the projected
-            // position is outside the expected range, try using the equivalent
-            // longitude on the other side of the anti-meridian to see if that
-            // gets us closer.
-            if (glm::abs(
-                    glm::abs(cartographic.value().longitude) -
-                    CesiumUtility::Math::ONE_PI) <
-                    CesiumUtility::Math::EPSILON5 &&
-                (projectedPosition.x < rectangle.minimumX ||
-                 projectedPosition.x > rectangle.maximumX ||
-                 projectedPosition.y < rectangle.minimumY ||
-                 projectedPosition.y > rectangle.maximumY)) {
-              const double testLongitude = longitude + longitude < 0.0
-                                               ? CesiumUtility::Math::TWO_PI
-                                               : -CesiumUtility::Math::TWO_PI;
-              const glm::dvec3 projectedPosition2 = projectPosition(
-                  projection,
-                  Cartographic(testLongitude, latitude, ellipsoidHeight));
-
-              const double distance1 = rectangle.computeSignedDistance(
-                  glm::dvec2(projectedPosition));
-              const double distance2 = rectangle.computeSignedDistance(
-                  glm::dvec2(projectedPosition2));
-
-              if (distance2 < distance1) {
-                projectedPosition = projectedPosition2;
-                longitude = testLongitude;
-              }
-            }
-
-            // Scale to (0.0, 0.0) at the (minimumX, minimumY) corner, and
-            // (1.0, 1.0) at the (maximumX, maximumY) corner. The coordinates
-            // should stay inside these bounds if the input rectangle actually
-            // bounds the vertices, but we'll clamp to be safe.
-            glm::vec2 uv(
-                CesiumUtility::Math::clamp(
-                    (projectedPosition.x - rectangle.minimumX) /
-                        rectangle.computeWidth(),
-                    0.0,
-                    1.0),
-                CesiumUtility::Math::clamp(
-                    (projectedPosition.y - rectangle.minimumY) /
-                        rectangle.computeHeight(),
-                    0.0,
-                    1.0));
-
-            uvWriters[projectionIndex][positionIndex] = uv;
-          }
-        }
-      };
+        }
+
+        // Scale to (0.0, 0.0) at the (minimumX, minimumY) corner, and
+        // (1.0, 1.0) at the (maximumX, maximumY) corner. The coordinates
+        // should stay inside these bounds if the input rectangle actually
+        // bounds the vertices, but we'll clamp to be safe.
+        glm::vec2 uv(
+            CesiumUtility::Math::clamp(
+                (projectedPosition.x - rectangle.minimumX) /
+                    rectangle.computeWidth(),
+                0.0,
+                1.0),
+            CesiumUtility::Math::clamp(
+                (projectedPosition.y - rectangle.minimumY) /
+                    rectangle.computeHeight(),
+                0.0,
+                1.0));
+
+        uvWriters[projectionIndex][positionIndex] = uv;
+      }
+    }
+  };
 
   gltf.forEachPrimitiveInScene(-1, createTextureCoordinatesForPrimitive);
 
@@ -397,7 +390,7 @@
 }
 
 /*static*/ CesiumGeospatial::BoundingRegion GltfContent::computeBoundingRegion(
-    const CesiumGltf::Model& gltf,
+    const Model& gltf,
     const glm::dmat4& transform) {
   CESIUM_TRACE("Cesium3DTilesSelection::GltfContent::"
                "computeBoundingRegion");
@@ -424,10 +417,10 @@
        &minimumHeight,
        &maximumHeight,
        &haveFirst](
-          const CesiumGltf::Model& gltf_,
-          const CesiumGltf::Node& /*node*/,
-          const CesiumGltf::Mesh& /*mesh*/,
-          const CesiumGltf::MeshPrimitive& primitive,
+          const Model& gltf_,
+          const Node& /*node*/,
+          const Mesh& /*mesh*/,
+          const MeshPrimitive& primitive,
           const glm::dmat4& nodeTransform) {
         auto positionIt = primitive.attributes.find("POSITION");
         if (positionIt == primitive.attributes.end()) {
@@ -442,10 +435,10 @@
 
         const glm::dmat4 fullTransform = rootTransform * nodeTransform;
 
-        const CesiumGltf::AccessorView<glm::vec3> positionView(
+        const AccessorView<glm::vec3> positionView(
             gltf_,
             positionAccessorIndex);
-        if (positionView.status() != CesiumGltf::AccessorViewStatus::Valid) {
+        if (positionView.status() != AccessorViewStatus::Valid) {
           return;
         }
 
@@ -509,7 +502,7 @@
 }
 
 /*static*/ glm::dmat4x4 GltfContent::applyRtcCenter(
-    const CesiumGltf::Model& gltf,
+    const Model& gltf,
     const glm::dmat4x4& rootTransform) {
   auto rtcCenterIt = gltf.extras.find("RTC_CENTER");
   if (rtcCenterIt == gltf.extras.end()) {
@@ -536,7 +529,7 @@
 }
 
 /*static*/ glm::dmat4x4 GltfContent::applyGltfUpAxisTransform(
-    const CesiumGltf::Model& model,
+    const Model& model,
     const glm::dmat4x4& rootTransform) {
   auto gltfUpAxisIt = model.extras.find("gltfUpAxis");
   if (gltfUpAxisIt == model.extras.end()) {
