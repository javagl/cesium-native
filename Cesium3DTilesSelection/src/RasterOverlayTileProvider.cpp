#include "Cesium3DTilesSelection/RasterOverlayTileProvider.h"

#include "Cesium3DTilesSelection/IPrepareRendererResources.h"
#include "Cesium3DTilesSelection/RasterOverlay.h"
#include "Cesium3DTilesSelection/RasterOverlayTile.h"
#include "Cesium3DTilesSelection/TileID.h"
#include "Cesium3DTilesSelection/TilesetExternals.h"
#include "Cesium3DTilesSelection/spdlog-cesium.h"

#include <CesiumAsync/IAssetResponse.h>
#include <CesiumGltfReader/GltfReader.h>
#include <CesiumUtility/Tracing.h>
#include <CesiumUtility/joinToString.h>

using namespace CesiumAsync;
using namespace CesiumGeometry;
using namespace CesiumGeospatial;
using namespace CesiumGltf;
using namespace CesiumGltfReader;
using namespace CesiumUtility;

namespace Cesium3DTilesSelection {

/*static*/ CesiumGltfReader::GltfReader
    RasterOverlayTileProvider::_gltfReader{};

RasterOverlayTileProvider::RasterOverlayTileProvider(
    RasterOverlay& owner,
    const CesiumAsync::AsyncSystem& asyncSystem,
    const std::shared_ptr<IAssetAccessor>& pAssetAccessor) noexcept
    : _pOwner(&owner),
      _asyncSystem(asyncSystem),
      _pAssetAccessor(pAssetAccessor),
      _credit(std::nullopt),
      _pPrepareRendererResources(nullptr),
      _pLogger(nullptr),
      _projection(CesiumGeospatial::GeographicProjection()),
      _coverageRectangle(CesiumGeospatial::GeographicProjection::
                             computeMaximumProjectedRectangle()),
      _pPlaceholder(std::make_unique<RasterOverlayTile>(owner)),
      _tileDataBytes(0),
      _totalTilesCurrentlyLoading(0),
      _throttledTilesCurrentlyLoading(0) {
  // Placeholders should never be removed.
  this->_pPlaceholder->addReference();
}

RasterOverlayTileProvider::RasterOverlayTileProvider(
    RasterOverlay& owner,
    const CesiumAsync::AsyncSystem& asyncSystem,
    const std::shared_ptr<IAssetAccessor>& pAssetAccessor,
    std::optional<Credit> credit,
    const std::shared_ptr<IPrepareRendererResources>& pPrepareRendererResources,
    const std::shared_ptr<spdlog::logger>& pLogger,
    const CesiumGeospatial::Projection& projection,
    const Rectangle& coverageRectangle) noexcept
    : _pOwner(&owner),
      _asyncSystem(asyncSystem),
      _pAssetAccessor(pAssetAccessor),
      _credit(credit),
      _pPrepareRendererResources(pPrepareRendererResources),
      _pLogger(pLogger),
      _projection(projection),
      _coverageRectangle(coverageRectangle),
      _pPlaceholder(nullptr),
      _tileDataBytes(0),
      _totalTilesCurrentlyLoading(0),
      _throttledTilesCurrentlyLoading(0) {}

CesiumUtility::IntrusivePointer<RasterOverlayTile>
RasterOverlayTileProvider::getTile(
    const CesiumGeometry::Rectangle& rectangle,
    const glm::dvec2& targetScreenPixels) {
  if (this->_pPlaceholder) {
    return this->_pPlaceholder.get();
  }

  if (!rectangle.overlaps(this->_coverageRectangle)) {
    return nullptr;
  }

  return {
      new RasterOverlayTile(this->getOwner(), targetScreenPixels, rectangle)};
}

void RasterOverlayTileProvider::removeTile(RasterOverlayTile* pTile) noexcept {
  assert(pTile->getReferenceCount() == 0);

  this->_tileDataBytes -= int64_t(pTile->getImage().pixelData.size());

  RasterOverlay& overlay = pTile->getOverlay();
  delete pTile;

  if (overlay.isBeingDestroyed()) {
    overlay.destroySafely(nullptr);
  }
}

void RasterOverlayTileProvider::loadTile(RasterOverlayTile& tile) {
  if (this->_pPlaceholder) {
    // Refuse to load placeholders.
    return;
  }

  this->doLoad(tile, false);
}

bool RasterOverlayTileProvider::loadTileThrottled(RasterOverlayTile& tile) {
  if (tile.getState() != RasterOverlayTile::LoadState::Unloaded) {
    return true;
  }

  if (this->_throttledTilesCurrentlyLoading >=
      this->getOwner().getOptions().maximumSimultaneousTileLoads) {
    return false;
  }

  this->doLoad(tile, true);
  return true;
}

CesiumAsync::Future<LoadedRasterOverlayImage>
RasterOverlayTileProvider::loadTileImageFromUrl(
    const std::string& url,
    const std::vector<IAssetAccessor::THeader>& headers,
    LoadTileImageFromUrlOptions&& options) const {

  return this->getAssetAccessor()
      ->requestAsset(this->getAsyncSystem(), url, headers)
      .thenInWorkerThread(
          [options = std::move(options),
           ktx2TranscodeTargetFormat =
               this->getOwner().getOptions().ktx2TranscodeTargetFormat](
              std::shared_ptr<IAssetRequest>&& pRequest) mutable {
            CESIUM_TRACE("load image");
            const IAssetResponse* pResponse = pRequest->response();
            if (pResponse == nullptr) {
              return LoadedRasterOverlayImage{
                  std::nullopt,
                  options.rectangle,
                  std::move(options.credits),
                  {"Image request for " + pRequest->url() + " failed."},
                  {},
                  options.moreDetailAvailable};
            }

            if (pResponse->statusCode() < 200 ||
                pResponse->statusCode() >= 300) {
              std::string message = "Image response code " +
                                    std::to_string(pResponse->statusCode()) +
                                    " for " + pRequest->url();
              return LoadedRasterOverlayImage{
                  std::nullopt,
                  options.rectangle,
                  std::move(options.credits),
                  {message},
                  {},
                  options.moreDetailAvailable};
            }

            if (pResponse->data().empty()) {
              if (options.allowEmptyImages) {
                return LoadedRasterOverlayImage{
                    CesiumGltf::ImageCesium(),
                    options.rectangle,
                    std::move(options.credits),
                    {},
                    {},
                    options.moreDetailAvailable};
              }
              return LoadedRasterOverlayImage{
                  std::nullopt,
                  options.rectangle,
                  std::move(options.credits),
                  {"Image response for " + pRequest->url() + " is empty."},
                  {},
                  options.moreDetailAvailable};
            }

            const gsl::span<const std::byte> data = pResponse->data();

<<<<<<< HEAD
            CesiumGltf::ImageReaderResult loadedImage =
                RasterOverlayTileProvider::_gltfReader.readImage(
                    data,
                    ktx2TranscodeTargetFormat);
=======
            CesiumGltfReader::ImageReaderResult loadedImage =
                RasterOverlayTileProvider::_gltfReader.readImage(data);
>>>>>>> 7da3c233

            if (!loadedImage.errors.empty()) {
              loadedImage.errors.push_back("Image url: " + pRequest->url());
            }
            if (!loadedImage.warnings.empty()) {
              loadedImage.warnings.push_back("Image url: " + pRequest->url());
            }

            return LoadedRasterOverlayImage{
                loadedImage.image,
                options.rectangle,
                std::move(options.credits),
                std::move(loadedImage.errors),
                std::move(loadedImage.warnings),
                options.moreDetailAvailable};
          });
}

namespace {
struct LoadResult {
  RasterOverlayTile::LoadState state = RasterOverlayTile::LoadState::Unloaded;
  CesiumGltf::ImageCesium image = {};
  CesiumGeometry::Rectangle rectangle = {};
  std::vector<Credit> credits = {};
  void* pRendererResources = nullptr;
  bool moreDetailAvailable = true;
};

/**
 * @brief Processes the given `LoadedRasterOverlayImage`, producing a
 * `LoadResult`.
 *
 * This function is intended to be called on the worker thread.
 *
 * If the given `loadedImage` contains no valid image data, then a
 * `LoadResult` with the state `RasterOverlayTile::LoadState::Failed` will be
 * returned.
 *
 * Otherwise, the image data will be passed to
 * `IPrepareRendererResources::prepareRasterInLoadThread`, and the function
 * will return a `LoadResult` with the image, the prepared renderer resources,
 * and the state `RasterOverlayTile::LoadState::Loaded`.
 *
 * @param tileId The {@link TileID} - only used for logging
 * @param pPrepareRendererResources The `IPrepareRendererResources`
 * @param pLogger The logger
 * @param loadedImage The `LoadedRasterOverlayImage`
 * @return The `LoadResult`
 */
static LoadResult createLoadResultFromLoadedImage(
    const std::shared_ptr<IPrepareRendererResources>& pPrepareRendererResources,
    const std::shared_ptr<spdlog::logger>& pLogger,
    LoadedRasterOverlayImage&& loadedImage) {
  if (!loadedImage.image.has_value()) {
    SPDLOG_LOGGER_ERROR(
        pLogger,
        "Failed to load image for tile {}:\n- {}",
        "TODO",
        // Cesium3DTilesSelection::TileIdUtilities::createTileIdString(tileId),
        CesiumUtility::joinToString(loadedImage.errors, "\n- "));
    LoadResult result;
    result.state = RasterOverlayTile::LoadState::Failed;
    return result;
  }

  if (!loadedImage.warnings.empty()) {
    SPDLOG_LOGGER_WARN(
        pLogger,
        "Warnings while loading image for tile {}:\n- {}",
        "TODO",
        // Cesium3DTilesSelection::TileIdUtilities::createTileIdString(tileId),
        CesiumUtility::joinToString(loadedImage.warnings, "\n- "));
  }

  CesiumGltf::ImageCesium& image = loadedImage.image.value();

  const int32_t bytesPerPixel = image.channels * image.bytesPerChannel;
  const int64_t requiredBytes =
      static_cast<int64_t>(image.width) * image.height * bytesPerPixel;
  if (image.width > 0 && image.height > 0 &&
      image.pixelData.size() >= static_cast<size_t>(requiredBytes)) {
    CESIUM_TRACE(
        "Prepare Raster " + std::to_string(image.width) + "x" +
        std::to_string(image.height) + "x" + std::to_string(image.channels) +
        "x" + std::to_string(image.bytesPerChannel));

    void* pRendererResources = nullptr;
    if (pPrepareRendererResources) {
      pRendererResources =
          pPrepareRendererResources->prepareRasterInLoadThread(image);
    }

    LoadResult result;
    result.state = RasterOverlayTile::LoadState::Loaded;
    result.image = std::move(image);
    result.rectangle = loadedImage.rectangle;
    result.credits = std::move(loadedImage.credits);
    result.pRendererResources = pRendererResources;
    result.moreDetailAvailable = loadedImage.moreDetailAvailable;
    return result;
  }
  LoadResult result;
  result.pRendererResources = nullptr;
  result.state = RasterOverlayTile::LoadState::Failed;
  result.moreDetailAvailable = false;
  return result;
}

} // namespace

void RasterOverlayTileProvider::doLoad(
    RasterOverlayTile& tile,
    bool isThrottledLoad) {
  if (tile.getState() != RasterOverlayTile::LoadState::Unloaded) {
    // Already loading or loaded, do nothing.
    return;
  }

  CESIUM_TRACE_USE_TRACK_SET(this->_loadingSlots);

  // Don't let this tile be destroyed while it's loading.
  tile.setState(RasterOverlayTile::LoadState::Loading);

  this->beginTileLoad(tile, isThrottledLoad);

  this->loadTileImage(tile)
      .thenInWorkerThread(
          [pPrepareRendererResources = this->getPrepareRendererResources(),
           pLogger =
               this->getLogger()](LoadedRasterOverlayImage&& loadedImage) {
            return createLoadResultFromLoadedImage(
                pPrepareRendererResources,
                pLogger,
                std::move(loadedImage));
          })
      .thenInMainThread(
          [this, &tile, isThrottledLoad](LoadResult&& result) noexcept {
            tile._rectangle = result.rectangle;
            tile._pRendererResources = result.pRendererResources;
            tile._image = std::move(result.image);
            tile._tileCredits = std::move(result.credits);
            tile._moreDetailAvailable =
                result.moreDetailAvailable
                    ? RasterOverlayTile::MoreDetailAvailable::Yes
                    : RasterOverlayTile::MoreDetailAvailable::No;
            tile.setState(result.state);

            this->_tileDataBytes += int64_t(tile.getImage().pixelData.size());

            this->finalizeTileLoad(tile, isThrottledLoad);
          })
      .catchInMainThread([this, &tile, isThrottledLoad](
                             const std::exception& /*e*/) {
        tile._pRendererResources = nullptr;
        tile._image = {};
        tile._tileCredits = {};
        tile._moreDetailAvailable = RasterOverlayTile::MoreDetailAvailable::No;
        tile.setState(RasterOverlayTile::LoadState::Failed);

        this->finalizeTileLoad(tile, isThrottledLoad);
      });
}

void RasterOverlayTileProvider::beginTileLoad(
    RasterOverlayTile& tile,
    bool isThrottledLoad) noexcept {
  // Keep this tile from being destroyed while it's loading.
  tile.addReference();

  ++this->_totalTilesCurrentlyLoading;
  if (isThrottledLoad) {
    ++this->_throttledTilesCurrentlyLoading;
  }
}

void RasterOverlayTileProvider::finalizeTileLoad(
    RasterOverlayTile& tile,
    bool isThrottledLoad) noexcept {
  --this->_totalTilesCurrentlyLoading;
  if (isThrottledLoad) {
    --this->_throttledTilesCurrentlyLoading;
  }

  // Release the reference we held during load to prevent
  // the tile from disappearing out from under us. This could cause
  // it to immediately be deleted.
  tile.releaseReference();
}
} // namespace Cesium3DTilesSelection<|MERGE_RESOLUTION|>--- conflicted
+++ resolved
@@ -179,15 +179,10 @@
 
             const gsl::span<const std::byte> data = pResponse->data();
 
-<<<<<<< HEAD
             CesiumGltf::ImageReaderResult loadedImage =
                 RasterOverlayTileProvider::_gltfReader.readImage(
                     data,
                     ktx2TranscodeTargetFormat);
-=======
-            CesiumGltfReader::ImageReaderResult loadedImage =
-                RasterOverlayTileProvider::_gltfReader.readImage(data);
->>>>>>> 7da3c233
 
             if (!loadedImage.errors.empty()) {
               loadedImage.errors.push_back("Image url: " + pRequest->url());
