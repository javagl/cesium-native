--- conflicted
+++ resolved
@@ -61,24 +61,13 @@
 
 CesiumUtility::IntrusivePointer<RasterOverlayTile>
 RasterOverlayTileProvider::getTile(
-<<<<<<< HEAD
-    const CesiumGeometry::Rectangle& imageryRectangle,
-=======
     const CesiumGeometry::Rectangle& rectangle,
->>>>>>> 9566296e
     double targetGeometricError) {
   if (this->_pPlaceholder) {
     return this->_pPlaceholder.get();
   }
-<<<<<<< HEAD
-  return {new RasterOverlayTile(
-      this->getOwner(),
-      targetGeometricError,
-      imageryRectangle)};
-=======
   return {
       new RasterOverlayTile(this->getOwner(), targetGeometricError, rectangle)};
->>>>>>> 9566296e
 }
 
 void RasterOverlayTileProvider::removeTile(RasterOverlayTile* pTile) noexcept {
@@ -134,15 +123,9 @@
             if (pResponse == nullptr) {
               return LoadedRasterOverlayImage{
                   std::nullopt,
-<<<<<<< HEAD
-                  std::move(options.rectangle),
-                  std::move(options.credits),
-                  {"Image request for " + url + " failed."},
-=======
                   options.rectangle,
                   std::move(options.credits),
                   {"Image request for " + pRequest->url() + " failed."},
->>>>>>> 9566296e
                   {},
                   options.moreDetailAvailable};
             }
@@ -154,11 +137,7 @@
                                     " for " + pRequest->url();
               return LoadedRasterOverlayImage{
                   std::nullopt,
-<<<<<<< HEAD
-                  std::move(options.rectangle),
-=======
                   options.rectangle,
->>>>>>> 9566296e
                   std::move(options.credits),
                   {message},
                   {},
@@ -169,11 +148,7 @@
               if (options.allowEmptyImages) {
                 return LoadedRasterOverlayImage{
                     CesiumGltf::ImageCesium(),
-<<<<<<< HEAD
-                    std::move(options.rectangle),
-=======
                     options.rectangle,
->>>>>>> 9566296e
                     std::move(options.credits),
                     {},
                     {},
@@ -181,15 +156,9 @@
               }
               return LoadedRasterOverlayImage{
                   std::nullopt,
-<<<<<<< HEAD
-                  std::move(options.rectangle),
-                  std::move(options.credits),
-                  {"Image response for " + url + " is empty."},
-=======
                   options.rectangle,
                   std::move(options.credits),
                   {"Image response for " + pRequest->url() + " is empty."},
->>>>>>> 9566296e
                   {},
                   options.moreDetailAvailable};
             }
@@ -208,11 +177,7 @@
 
             return LoadedRasterOverlayImage{
                 loadedImage.image,
-<<<<<<< HEAD
-                std::move(options.rectangle),
-=======
                 options.rectangle,
->>>>>>> 9566296e
                 std::move(options.credits),
                 std::move(loadedImage.errors),
                 std::move(loadedImage.warnings),
