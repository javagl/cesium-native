--- conflicted
+++ resolved
@@ -787,11 +787,7 @@
       // In order to prevent holes, we need to load this tile and also not
       // render any siblings until it is ready. We don't actually need to
       // render it, though.
-<<<<<<< HEAD
       addTileToLoadQueue(tile, TileLoadPriorityGroup::Normal, tilePriority);
-=======
-      addTileToLoadQueue(this->_loadQueueMedium, tile, tilePriority);
->>>>>>> 7fd11b61
 
       traversalDetails.allAreRenderable = tile.isRenderable();
       traversalDetails.anyWereRenderedLastFrame =
@@ -801,11 +797,7 @@
           traversalDetails.allAreRenderable ? 0 : 1;
     } else if (this->_options.preloadSiblings) {
       // Preload this culled sibling as requested.
-<<<<<<< HEAD
       addTileToLoadQueue(tile, TileLoadPriorityGroup::Preload, tilePriority);
-=======
-      addTileToLoadQueue(this->_loadQueueLow, tile, tilePriority);
->>>>>>> 7fd11b61
     }
 
     return traversalDetails;
