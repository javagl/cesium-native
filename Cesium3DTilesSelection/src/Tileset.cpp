#include "Cesium3DTilesSelection/Tileset.h"

#include "AvailabilitySubtreeContent.h"
#include "Cesium3DTilesSelection/CreditSystem.h"
#include "Cesium3DTilesSelection/ExternalTilesetContent.h"
#include "Cesium3DTilesSelection/ITileExcluder.h"
#include "Cesium3DTilesSelection/RasterOverlayTile.h"
#include "Cesium3DTilesSelection/RasterizedPolygonsOverlay.h"
#include "Cesium3DTilesSelection/TileID.h"
#include "Cesium3DTilesSelection/spdlog-cesium.h"
#include "TileUtilities.h"
#include "calcQuadtreeMaxGeometricError.h"

#include <CesiumAsync/AsyncSystem.h>
#include <CesiumAsync/IAssetAccessor.h>
#include <CesiumAsync/IAssetResponse.h>
#include <CesiumAsync/ITaskProcessor.h>
#include <CesiumGeometry/Axis.h>
#include <CesiumGeometry/OctreeTilingScheme.h>
#include <CesiumGeometry/QuadtreeAvailability.h>
#include <CesiumGeometry/QuadtreeRectangleAvailability.h>
#include <CesiumGeometry/QuadtreeTilingScheme.h>
#include <CesiumGeometry/TileAvailabilityFlags.h>
#include <CesiumGeospatial/Cartographic.h>
#include <CesiumGeospatial/GeographicProjection.h>
#include <CesiumGeospatial/GlobeRectangle.h>
#include <CesiumUtility/JsonHelpers.h>
#include <CesiumUtility/Math.h>
#include <CesiumUtility/Tracing.h>
#include <CesiumUtility/Uri.h>

#include <glm/common.hpp>
#include <rapidjson/document.h>

#include <algorithm>
#include <cstddef>
#include <limits>
#include <optional>
#include <unordered_set>

using namespace CesiumAsync;
using namespace CesiumGeometry;
using namespace CesiumGeospatial;
using namespace CesiumUtility;

namespace Cesium3DTilesSelection {

Tileset::Tileset(
    const TilesetExternals& externals,
    const std::string& url,
    const TilesetOptions& options)
    : _externals(externals),
      _asyncSystem(externals.asyncSystem),
      _userCredit(
          (options.credit && externals.pCreditSystem)
              ? std::optional<Credit>(externals.pCreditSystem->createCredit(
                    options.credit.value()))
              : std::nullopt),
      _url(url),
      _isRefreshingIonToken(false),
      _options(options),
      _pRootTile(),
      _previousFrameNumber(0),
      _loadsInProgress(0),
      _subtreeLoadsInProgress(0),
      _overlays(*this),
      _tileDataBytes(0),
      _supportsRasterOverlays(false),
      _gltfUpAxis(CesiumGeometry::Axis::Y),
      _distancesStack(),
      _nextDistancesVector(0) {
  CESIUM_TRACE_USE_TRACK_SET(this->_loadingSlots);
  ++this->_loadsInProgress;
  this->_loadTilesetJson(url);
}

Tileset::Tileset(
    const TilesetExternals& externals,
    uint32_t ionAssetID,
    const std::string& ionAccessToken,
    const TilesetOptions& options)
    : _externals(externals),
      _asyncSystem(externals.asyncSystem),
      _userCredit(
          (options.credit && externals.pCreditSystem)
              ? std::optional<Credit>(externals.pCreditSystem->createCredit(
                    options.credit.value()))
              : std::nullopt),
      _ionAssetID(ionAssetID),
      _ionAccessToken(ionAccessToken),
      _isRefreshingIonToken(false),
      _options(options),
      _pRootTile(),
      _previousFrameNumber(0),
      _loadsInProgress(0),
      _subtreeLoadsInProgress(0),
      _overlays(*this),
      _tileDataBytes(0),
      _supportsRasterOverlays(false),
      _gltfUpAxis(CesiumGeometry::Axis::Y),
      _distancesStack(),
      _nextDistancesVector(0) {
  CESIUM_TRACE_USE_TRACK_SET(this->_loadingSlots);
  CESIUM_TRACE_BEGIN_IN_TRACK("Tileset from ion startup");

  std::string ionUrl = "https://api.cesium.com/v1/assets/" +
                       std::to_string(ionAssetID) + "/endpoint";
  if (!ionAccessToken.empty()) {
    ionUrl += "?access_token=" + ionAccessToken;
  }

  ++this->_loadsInProgress;

  this->_externals.pAssetAccessor->requestAsset(this->_asyncSystem, ionUrl)
      .thenInMainThread([this](std::shared_ptr<IAssetRequest>&& pRequest) {
        return this->_handleAssetResponse(std::move(pRequest));
      })
      .catchInMainThread([this, &ionAssetID](const std::exception& e) {
        SPDLOG_LOGGER_ERROR(
            this->_externals.pLogger,
            "Unhandled error for asset {}: {}",
            ionAssetID,
            e.what());
        this->notifyTileDoneLoading(nullptr);
      })
      .thenImmediately(
          []() { CESIUM_TRACE_END_IN_TRACK("Tileset from ion startup"); });
}

Tileset::~Tileset() {
  // Wait for all asynchronous loading to terminate.
  // If you're hanging here, it's most likely caused by _loadsInProgress not
  // being decremented correctly when an async load ends.
  while (this->_loadsInProgress.load(std::memory_order::memory_order_acquire) >
             0 ||
         this->_subtreeLoadsInProgress.load(
             std::memory_order::memory_order_acquire) > 0) {
    this->_externals.pAssetAccessor->tick();
    this->_asyncSystem.dispatchMainThreadTasks();
  }

  // Wait for all overlays to wrap up their loading, too.
  uint32_t tilesLoading = 1;
  while (tilesLoading > 0) {
    this->_externals.pAssetAccessor->tick();
    this->_asyncSystem.dispatchMainThreadTasks();

    tilesLoading = 0;
    for (auto& pOverlay : this->_overlays) {
      tilesLoading += pOverlay->getTileProvider()->getNumberOfTilesLoading();
    }
  }
}

Future<void>
Tileset::_handleAssetResponse(std::shared_ptr<IAssetRequest>&& pRequest) {
  const IAssetResponse* pResponse = pRequest->response();
  if (!pResponse) {
    SPDLOG_LOGGER_ERROR(
        this->_externals.pLogger,
        "No response received for asset request {}",
        pRequest->url());
    this->notifyTileDoneLoading(nullptr);
    return this->getAsyncSystem().createResolvedFuture();
  }

  if (pResponse->statusCode() < 200 || pResponse->statusCode() >= 300) {
    SPDLOG_LOGGER_ERROR(
        this->_externals.pLogger,
        "Received status code {} for asset response {}",
        pResponse->statusCode(),
        pRequest->url());
    this->notifyTileDoneLoading(nullptr);
    return this->getAsyncSystem().createResolvedFuture();
  }

  const gsl::span<const std::byte> data = pResponse->data();

  rapidjson::Document ionResponse;
  ionResponse.Parse(reinterpret_cast<const char*>(data.data()), data.size());

  if (ionResponse.HasParseError()) {
    SPDLOG_LOGGER_ERROR(
        this->_externals.pLogger,
        "Error when parsing Cesium ion response JSON, error code {} at byte "
        "offset {}",
        ionResponse.GetParseError(),
        ionResponse.GetErrorOffset());
    return this->getAsyncSystem().createResolvedFuture();
  }

  if (this->_externals.pCreditSystem) {

    const auto attributionsIt = ionResponse.FindMember("attributions");
    if (attributionsIt != ionResponse.MemberEnd() &&
        attributionsIt->value.IsArray()) {

      for (const rapidjson::Value& attribution :
           attributionsIt->value.GetArray()) {

        const auto html = attribution.FindMember("html");
        if (html != attribution.MemberEnd() && html->value.IsString()) {
          this->_tilesetCredits.push_back(
              this->_externals.pCreditSystem->createCredit(
                  html->value.GetString()));
        }
        // TODO: mandate the user show certain credits on screen, as opposed to
        // an expandable panel auto showOnScreen =
        // attribution.FindMember("collapsible");
        // ...
      }
    }
  }

  std::string url = JsonHelpers::getStringOrDefault(ionResponse, "url", "");
  std::string accessToken =
      JsonHelpers::getStringOrDefault(ionResponse, "accessToken", "");

  std::string type = JsonHelpers::getStringOrDefault(ionResponse, "type", "");
  if (type == "TERRAIN") {
    // For terrain resources, we need to append `/layer.json` to the end of the
    // URL.
    url = CesiumUtility::Uri::resolve(url, "layer.json", true);
  } else if (type != "3DTILES") {
    SPDLOG_LOGGER_ERROR(
        this->_externals.pLogger,
        "Received unsupported asset response type: {}",
        type);
    this->notifyTileDoneLoading(nullptr);
    return this->getAsyncSystem().createResolvedFuture();
  }

  auto pContext = std::make_unique<TileContext>();

  pContext->pTileset = this;
  pContext->baseUrl = url;
  pContext->requestHeaders.push_back(
      std::make_pair("Authorization", "Bearer " + accessToken));
  pContext->failedTileCallback = [this](Tile& failedTile) {
    return this->_onIonTileFailed(failedTile);
  };
  return this->_loadTilesetJson(
      pContext->baseUrl,
      pContext->requestHeaders,
      std::move(pContext));
}

static bool
operator<(const FogDensityAtHeight& fogDensity, double height) noexcept {
  return fogDensity.cameraHeight < height;
}

static double computeFogDensity(
    const std::vector<FogDensityAtHeight>& fogDensityTable,
    const ViewState& viewState) {
  const double height = viewState.getPositionCartographic()
                            .value_or(Cartographic(0.0, 0.0, 0.0))
                            .height;

  // Find the entry that is for >= this camera height.
  auto nextIt =
      std::lower_bound(fogDensityTable.begin(), fogDensityTable.end(), height);

  if (nextIt == fogDensityTable.end()) {
    return fogDensityTable.back().fogDensity;
  }
  if (nextIt == fogDensityTable.begin()) {
    return nextIt->fogDensity;
  }

  auto prevIt = nextIt - 1;

  const double heightA = prevIt->cameraHeight;
  const double densityA = prevIt->fogDensity;

  const double heightB = nextIt->cameraHeight;
  const double densityB = nextIt->fogDensity;

  const double t =
      glm::clamp((height - heightA) / (heightB - heightA), 0.0, 1.0);

  const double density = glm::mix(densityA, densityB, t);

  // CesiumJS will also fade out the fog based on the camera angle,
  // so when we're looking straight down there's no fog. This is unfortunate
  // because it prevents the fog culling from being used in place of horizon
  // culling. Horizon culling is the only thing in CesiumJS that prevents
  // tiles on the back side of the globe from being rendered.
  // Since we're not actually _rendering_ the fog in cesium-native (that's on
  // the renderer), we don't need to worry about the fog making the globe
  // looked washed out in straight down views. So here we don't fade by
  // angle at all.

  return density;
}

const ViewUpdateResult&
Tileset::updateViewOffline(const std::vector<ViewState>& frustums) {
  std::vector<Tile*> tilesRenderedPrevFrame =
      this->_updateResult.tilesToRenderThisFrame;

  this->updateView(frustums);
  while (this->_loadsInProgress > 0 || this->_subtreeLoadsInProgress > 0) {
    this->_externals.pAssetAccessor->tick();
    this->updateView(frustums);
  }

  std::unordered_set<Tile*> uniqueTilesToRenderedThisFrame(
      this->_updateResult.tilesToRenderThisFrame.begin(),
      this->_updateResult.tilesToRenderThisFrame.end());
  std::vector<Tile*> tilesToNoLongerRenderThisFrame;
  for (Tile* tile : tilesRenderedPrevFrame) {
    if (uniqueTilesToRenderedThisFrame.find(tile) ==
        uniqueTilesToRenderedThisFrame.end()) {
      tilesToNoLongerRenderThisFrame.emplace_back(tile);
    }
  }

  this->_updateResult.tilesToNoLongerRenderThisFrame =
      std::move(tilesToNoLongerRenderThisFrame);
  return this->_updateResult;
}

const ViewUpdateResult&
Tileset::updateView(const std::vector<ViewState>& frustums) {
  this->_asyncSystem.dispatchMainThreadTasks();

  const int32_t previousFrameNumber = this->_previousFrameNumber;
  const int32_t currentFrameNumber = previousFrameNumber + 1;

  ViewUpdateResult& result = this->_updateResult;
  // result.tilesLoading = 0;
  result.tilesToRenderThisFrame.clear();
  // result.newTilesToRenderThisFrame.clear();
  result.tilesToNoLongerRenderThisFrame.clear();
  result.tilesVisited = 0;
  result.culledTilesVisited = 0;
  result.tilesCulled = 0;
  result.maxDepthVisited = 0;

  Tile* pRootTile = this->getRootTile();
  if (!pRootTile) {
    return result;
  }

  if (!this->supportsRasterOverlays() && this->_overlays.size() > 0) {
    this->_externals.pLogger->warn(
        "Only quantized-mesh terrain tilesets currently support overlays.");
  }

  this->_loadQueueHigh.clear();
  this->_loadQueueMedium.clear();
  this->_loadQueueLow.clear();
  this->_subtreeLoadQueue.clear();

  std::vector<double> fogDensities(frustums.size());
  std::transform(
      frustums.begin(),
      frustums.end(),
      fogDensities.begin(),
      [&fogDensityTable =
           this->_options.fogDensityTable](const ViewState& frustum) -> double {
        return computeFogDensity(fogDensityTable, frustum);
      });

  FrameState frameState{
      frustums,
      std::move(fogDensities),
      previousFrameNumber,
      currentFrameNumber};

  if (!frustums.empty()) {
    this->_visitTileIfNeeded(
        frameState,
        ImplicitTraversalInfo(pRootTile),
        0,
        false,
        *pRootTile,
        result);
  } else {
    result = ViewUpdateResult();
  }

  result.tilesLoadingLowPriority =
      static_cast<uint32_t>(this->_loadQueueLow.size());
  result.tilesLoadingMediumPriority =
      static_cast<uint32_t>(this->_loadQueueMedium.size());
  result.tilesLoadingHighPriority =
      static_cast<uint32_t>(this->_loadQueueHigh.size());

  this->_unloadCachedTiles();
  this->_processLoadQueue();

  // aggregate all the credits needed from this tileset for the current frame
  const std::shared_ptr<CreditSystem>& pCreditSystem =
      this->_externals.pCreditSystem;
  if (pCreditSystem && !result.tilesToRenderThisFrame.empty()) {
    // per-tileset user-specified credit
    if (this->_userCredit) {
      pCreditSystem->addCreditToFrame(this->_userCredit.value());
    }

    // per-tileset ion-specified credit
    for (const Credit& credit : this->_tilesetCredits) {
      pCreditSystem->addCreditToFrame(credit);
    }

    // per-raster overlay credit
    for (auto& pOverlay : this->_overlays) {
      const std::optional<Credit>& overlayCredit =
          pOverlay->getTileProvider()->getCredit();
      if (overlayCredit) {
        pCreditSystem->addCreditToFrame(overlayCredit.value());
      }
    }

    // per-tile credits
    for (auto& tile : result.tilesToRenderThisFrame) {
      const std::vector<RasterMappedTo3DTile>& mappedRasterTiles =
          tile->getMappedRasterTiles();
      for (const RasterMappedTo3DTile& mappedRasterTile : mappedRasterTiles) {
        const RasterOverlayTile* pRasterOverlayTile =
            mappedRasterTile.getReadyTile();
        if (pRasterOverlayTile != nullptr) {
          for (const Credit& credit : pRasterOverlayTile->getCredits()) {
            pCreditSystem->addCreditToFrame(credit);
          }
        }
      }
    }
  }

  this->_previousFrameNumber = currentFrameNumber;

  return result;
}

void Tileset::notifyTileStartLoading(Tile* pTile) noexcept {
  ++this->_loadsInProgress;

  if (pTile) {
    CESIUM_TRACE_BEGIN_IN_TRACK(
        TileIdUtilities::createTileIdString(pTile->getTileID()).c_str());
  }
}

void Tileset::notifyTileDoneLoading(Tile* pTile) noexcept {
  assert(this->_loadsInProgress > 0);
  --this->_loadsInProgress;

  if (pTile) {
    this->_tileDataBytes += pTile->computeByteSize();

    CESIUM_TRACE_END_IN_TRACK(
        TileIdUtilities::createTileIdString(pTile->getTileID()).c_str());
  }
}

void Tileset::notifyTileUnloading(Tile* pTile) noexcept {
  if (pTile) {
    this->_tileDataBytes -= pTile->computeByteSize();
  }
}

void Tileset::loadTilesFromJson(
    Tile& rootTile,
    std::vector<std::unique_ptr<TileContext>>& newContexts,
    const rapidjson::Value& tilesetJson,
    const glm::dmat4& parentTransform,
    TileRefine parentRefine,
    const TileContext& context,
    const std::shared_ptr<spdlog::logger>& pLogger) {
  Tileset::_createTile(
      rootTile,
      newContexts,
      tilesetJson["root"],
      parentTransform,
      parentRefine,
      context,
      pLogger);
}

CesiumAsync::Future<std::shared_ptr<CesiumAsync::IAssetRequest>>
Tileset::requestTileContent(Tile& tile) {
  std::string url = this->getResolvedContentUrl(tile);
  assert(!url.empty());

  this->notifyTileStartLoading(&tile);

  return this->getExternals().pAssetAccessor->requestAsset(
      this->getAsyncSystem(),
      url,
      tile.getContext()->requestHeaders);
}

CesiumAsync::Future<std::shared_ptr<CesiumAsync::IAssetRequest>>
Tileset::requestAvailabilitySubtree(Tile& tile) {
  std::string url = this->getResolvedSubtreeUrl(tile);
  assert(!url.empty());

  ++this->_subtreeLoadsInProgress;

  return this->getExternals().pAssetAccessor->requestAsset(
      this->getAsyncSystem(),
      url,
      tile.getContext()->requestHeaders);
}

void Tileset::addContext(std::unique_ptr<TileContext>&& pNewContext) {
  this->_contexts.push_back(std::move(pNewContext));
}

void Tileset::forEachLoadedTile(
    const std::function<void(Tile& tile)>& callback) {
  Tile* pCurrent = this->_loadedTiles.head();
  while (pCurrent) {
    Tile* pNext = this->_loadedTiles.next(pCurrent);
    callback(*pCurrent);
    pCurrent = pNext;
  }
}

int64_t Tileset::getTotalDataBytes() const noexcept {
  int64_t bytes = this->_tileDataBytes;

  for (auto& pOverlay : this->_overlays) {
    const RasterOverlayTileProvider* pProvider = pOverlay->getTileProvider();
    if (pProvider) {
      bytes += pProvider->getTileDataBytes();
    }
  }

  return bytes;
}

Future<void> Tileset::_loadTilesetJson(
    const std::string& url,
    const std::vector<std::pair<std::string, std::string>>& headers,
    std::unique_ptr<TileContext>&& pContext) {
  if (!pContext) {
    pContext = std::make_unique<TileContext>();
  }
  pContext->pTileset = this;

  CESIUM_TRACE_BEGIN_IN_TRACK("Load tileset.json");

  return this->getExternals()
      .pAssetAccessor->requestAsset(this->getAsyncSystem(), url, headers)
      .thenInWorkerThread(
          [pLogger = this->_externals.pLogger,
           pContext = std::move(pContext),
           useWaterMask = this->getOptions().contentOptions.enableWaterMask](
              std::shared_ptr<IAssetRequest>&& pRequest) mutable {
            return Tileset::_handleTilesetResponse(
                std::move(pRequest),
                std::move(pContext),
                pLogger,
                useWaterMask);
          })
      .thenInMainThread([this](LoadResult&& loadResult) {
        this->_supportsRasterOverlays = loadResult.supportsRasterOverlays;
        this->addContext(std::move(loadResult.pContext));
        this->_pRootTile = std::move(loadResult.pRootTile);
        this->notifyTileDoneLoading(nullptr);
        CESIUM_TRACE_END_IN_TRACK("Load tileset.json");
      })
      .catchInMainThread([this, url](const std::exception& e) {
        SPDLOG_LOGGER_ERROR(
            this->_externals.pLogger,
            "Unhandled error for tileset {}: {}",
            url,
            e.what());
        this->_pRootTile.reset();
        this->notifyTileDoneLoading(nullptr);
        CESIUM_TRACE_END_IN_TRACK("Load tileset.json");
      });
}

namespace {
/**
 * @brief Obtains the up-axis that should be used for glTF content of the
 * tileset.
 *
 * If the given tileset JSON does not contain an `asset.gltfUpAxis` string
 * property, then the default value of CesiumGeometry::Axis::Y is returned.
 *
 * Otherwise, a warning is printed, saying that the `gltfUpAxis` property is
 * not strictly compliant to the 3D tiles standard, and the return value
 * will depend on the string value of this property, which may be "X", "Y", or
 * "Z", case-insensitively, causing CesiumGeometry::Axis::X,
 * CesiumGeometry::Axis::Y, or CesiumGeometry::Axis::Z to be returned,
 * respectively.
 *
 * @param tileset The tileset JSON
 * @return The up-axis to use for glTF content
 */
CesiumGeometry::Axis obtainGltfUpAxis(const rapidjson::Document& tileset) {
  const auto assetIt = tileset.FindMember("asset");
  if (assetIt == tileset.MemberEnd()) {
    return CesiumGeometry::Axis::Y;
  }
  const rapidjson::Value& assetJson = assetIt->value;
  const auto gltfUpAxisIt = assetJson.FindMember("gltfUpAxis");
  if (gltfUpAxisIt == assetJson.MemberEnd()) {
    return CesiumGeometry::Axis::Y;
  }

  SPDLOG_WARN("The tileset contains a gltfUpAxis property. "
              "This property is not part of the specification. "
              "All glTF content should use the Y-axis as the up-axis.");

  const rapidjson::Value& gltfUpAxisJson = gltfUpAxisIt->value;
  auto gltfUpAxisString = std::string(gltfUpAxisJson.GetString());
  if (gltfUpAxisString == "X" || gltfUpAxisString == "x") {
    return CesiumGeometry::Axis::X;
  }
  if (gltfUpAxisString == "Y" || gltfUpAxisString == "y") {
    return CesiumGeometry::Axis::Y;
  }
  if (gltfUpAxisString == "Z" || gltfUpAxisString == "z") {
    return CesiumGeometry::Axis::Z;
  }
  SPDLOG_WARN("Unknown gltfUpAxis: {}, using default (Y)", gltfUpAxisString);
  return CesiumGeometry::Axis::Y;
}
} // namespace

/*static*/ Tileset::LoadResult Tileset::_handleTilesetResponse(
    std::shared_ptr<IAssetRequest>&& pRequest,
    std::unique_ptr<TileContext>&& pContext,
    const std::shared_ptr<spdlog::logger>& pLogger,
    bool useWaterMask) {
  const IAssetResponse* pResponse = pRequest->response();
  if (!pResponse) {
    SPDLOG_LOGGER_ERROR(
        pLogger,
        "Did not receive a valid response for tileset {}",
        pRequest->url());
    return LoadResult{std::move(pContext), nullptr, false};
  }

  if (pResponse->statusCode() != 0 &&
      (pResponse->statusCode() < 200 || pResponse->statusCode() >= 300)) {
    SPDLOG_LOGGER_ERROR(
        pLogger,
        "Received status code {} for tileset {}",
        pResponse->statusCode(),
        pRequest->url());
    return LoadResult{std::move(pContext), nullptr, false};
  }

  pContext->baseUrl = pRequest->url();

  const gsl::span<const std::byte> data = pResponse->data();

  rapidjson::Document tileset;
  tileset.Parse(reinterpret_cast<const char*>(data.data()), data.size());

  if (tileset.HasParseError()) {
    SPDLOG_LOGGER_ERROR(
        pLogger,
        "Error when parsing tileset JSON, error code {} at byte offset {}",
        tileset.GetParseError(),
        tileset.GetErrorOffset());
    return LoadResult{std::move(pContext), nullptr, false};
  }

  pContext->pTileset->_gltfUpAxis = obtainGltfUpAxis(tileset);

  std::unique_ptr<Tile> pRootTile = std::make_unique<Tile>();
  pRootTile->setContext(pContext.get());

  const auto rootIt = tileset.FindMember("root");
  const auto formatIt = tileset.FindMember("format");

  bool supportsRasterOverlays = false;

  if (rootIt != tileset.MemberEnd()) {
    const rapidjson::Value& rootJson = rootIt->value;
    std::vector<std::unique_ptr<TileContext>> newContexts;

    Tileset::_createTile(
        *pRootTile,
        newContexts,
        rootJson,
        glm::dmat4(1.0),
        TileRefine::Replace,
        *pContext,
        pLogger);

    for (auto&& pNewContext : newContexts) {
      pContext->pTileset->addContext(std::move(pNewContext));
    }

    supportsRasterOverlays = true;

  } else if (
      formatIt != tileset.MemberEnd() && formatIt->value.IsString() &&
      std::string(formatIt->value.GetString()) == "quantized-mesh-1.0") {
    Tileset::_createTerrainTile(
        *pRootTile,
        tileset,
        *pContext,
        pLogger,
        useWaterMask);
    supportsRasterOverlays = true;
  }

  return LoadResult{
      std::move(pContext),
      std::move(pRootTile),
      supportsRasterOverlays};
}

static std::optional<BoundingVolume> getBoundingVolumeProperty(
    const rapidjson::Value& tileJson,
    const std::string& key) {
  const auto bvIt = tileJson.FindMember(key.c_str());
  if (bvIt == tileJson.MemberEnd() || !bvIt->value.IsObject()) {
    return std::nullopt;
  }

  const auto extensionsIt = bvIt->value.FindMember("extensions");
  if (extensionsIt != bvIt->value.MemberEnd() &&
      extensionsIt->value.IsObject()) {
    const auto s2It =
        extensionsIt->value.FindMember("3DTILES_bounding_volume_S2");
    if (s2It != extensionsIt->value.MemberEnd() && s2It->value.IsObject()) {
      std::string token =
          JsonHelpers::getStringOrDefault(s2It->value, "token", "1");
      double minimumHeight =
          JsonHelpers::getDoubleOrDefault(s2It->value, "minimumHeight", 0.0);
      double maximumHeight =
          JsonHelpers::getDoubleOrDefault(s2It->value, "maximumHeight", 0.0);
      return S2CellBoundingVolume(
          S2CellID::fromToken(token),
          minimumHeight,
          maximumHeight);
    }
  }

  const auto boxIt = bvIt->value.FindMember("box");
  if (boxIt != bvIt->value.MemberEnd() && boxIt->value.IsArray() &&
      boxIt->value.Size() >= 12) {
    const auto& a = boxIt->value.GetArray();
    for (rapidjson::SizeType i = 0; i < 12; ++i) {
      if (!a[i].IsNumber()) {
        return std::nullopt;
      }
    }
    return OrientedBoundingBox(
        glm::dvec3(a[0].GetDouble(), a[1].GetDouble(), a[2].GetDouble()),
        glm::dmat3(
            a[3].GetDouble(),
            a[4].GetDouble(),
            a[5].GetDouble(),
            a[6].GetDouble(),
            a[7].GetDouble(),
            a[8].GetDouble(),
            a[9].GetDouble(),
            a[10].GetDouble(),
            a[11].GetDouble()));
  }

  const auto regionIt = bvIt->value.FindMember("region");
  if (regionIt != bvIt->value.MemberEnd() && regionIt->value.IsArray() &&
      regionIt->value.Size() >= 6) {
    const auto& a = regionIt->value;
    for (rapidjson::SizeType i = 0; i < 6; ++i) {
      if (!a[i].IsNumber()) {
        return std::nullopt;
      }
    }
    return BoundingRegion(
        GlobeRectangle(
            a[0].GetDouble(),
            a[1].GetDouble(),
            a[2].GetDouble(),
            a[3].GetDouble()),
        a[4].GetDouble(),
        a[5].GetDouble());
  }

  const auto sphereIt = bvIt->value.FindMember("sphere");
  if (sphereIt != bvIt->value.MemberEnd() && sphereIt->value.IsArray() &&
      sphereIt->value.Size() >= 4) {
    const auto& a = sphereIt->value;
    for (rapidjson::SizeType i = 0; i < 4; ++i) {
      if (!a[i].IsNumber()) {
        return std::nullopt;
      }
    }
    return BoundingSphere(
        glm::dvec3(a[0].GetDouble(), a[1].GetDouble(), a[2].GetDouble()),
        a[3].GetDouble());
  }

  return std::nullopt;
}

static void parseImplicitTileset(
    Tile& tile,
    const rapidjson::Value& tileJson,
    const char* contentUri,
    const TileContext& context,
    std::vector<std::unique_ptr<TileContext>>& newContexts) {

  auto extensionsIt = tileJson.FindMember("extensions");
  if (extensionsIt != tileJson.MemberEnd() && extensionsIt->value.IsObject()) {
    auto extension = extensionsIt->value.GetObject();
    auto implicitTilingIt = extension.FindMember("3DTILES_implicit_tiling");
    if (implicitTilingIt != extension.MemberEnd() &&
        implicitTilingIt->value.IsObject()) {
      auto implicitTiling = implicitTilingIt->value.GetObject();

      auto tilingSchemeIt = implicitTiling.FindMember("subdivisionScheme");
      auto subtreeLevelsIt = implicitTiling.FindMember("subtreeLevels");
      auto maximumLevelIt = implicitTiling.FindMember("maximumLevel");
      auto subtreesIt = implicitTiling.FindMember("subtrees");

      if (tilingSchemeIt == implicitTiling.MemberEnd() ||
          !tilingSchemeIt->value.IsString() ||
          subtreeLevelsIt == implicitTiling.MemberEnd() ||
          !subtreeLevelsIt->value.IsUint() ||
          maximumLevelIt == implicitTiling.MemberEnd() ||
          !maximumLevelIt->value.IsUint() ||
          subtreesIt == implicitTiling.MemberEnd() ||
          !subtreesIt->value.IsObject()) {
        return;
      }

      uint32_t subtreeLevels = subtreeLevelsIt->value.GetUint();
      uint32_t maximumLevel = maximumLevelIt->value.GetUint();

      auto subtrees = subtreesIt->value.GetObject();
      auto subtreesUriIt = subtrees.FindMember("uri");

      if (subtreesUriIt == subtrees.MemberEnd() ||
          !subtreesUriIt->value.IsString()) {
        return;
      }

      const BoundingVolume& boundingVolume = tile.getBoundingVolume();
      const BoundingRegion* pRegion =
          std::get_if<BoundingRegion>(&boundingVolume);
      const OrientedBoundingBox* pBox =
          std::get_if<OrientedBoundingBox>(&boundingVolume);
      const S2CellBoundingVolume* pS2Cell =
          std::get_if<S2CellBoundingVolume>(&boundingVolume);

      ImplicitTilingContext implicitContext{
          {contentUri},
          subtreesUriIt->value.GetString(),
          std::nullopt,
          std::nullopt,
          boundingVolume,
          GeographicProjection(),
          std::nullopt,
          std::nullopt,
          std::nullopt};

      TileID rootID = "";

      const char* tilingScheme = tilingSchemeIt->value.GetString();
      if (!std::strcmp(tilingScheme, "QUADTREE")) {
        rootID = QuadtreeTileID(0, 0, 0);
        if (pRegion) {
          implicitContext.quadtreeTilingScheme = QuadtreeTilingScheme(
              projectRectangleSimple(
                  *implicitContext.projection,
                  pRegion->getRectangle()),
              1,
              1);
        } else if (pBox) {
          const glm::dvec3& boxLengths = pBox->getLengths();
          implicitContext.quadtreeTilingScheme = QuadtreeTilingScheme(
              CesiumGeometry::Rectangle(
                  -0.5 * boxLengths.x,
                  -0.5 * boxLengths.y,
                  0.5 * boxLengths.x,
                  0.5 * boxLengths.y),
              1,
              1);
        } else if (!pS2Cell) {
          return;
        }

<<<<<<< HEAD
        implicitContext.quadtreeAvailability =
            QuadtreeAvailability(subtreeLevels, maximumLevel);

        std::unique_ptr<TileContext> pNewContext =
            std::make_unique<TileContext>();
        pNewContext->pTileset = context.pTileset;
        pNewContext->baseUrl = context.baseUrl;
        pNewContext->requestHeaders = context.requestHeaders;
        pNewContext->version = context.version;
        pNewContext->failedTileCallback = context.failedTileCallback;
        pNewContext->contextInitializerCallback =
            context.contextInitializerCallback;

        pNewContext->implicitContext =
            std::make_optional<ImplicitTilingContext>(
                std::move(implicitContext));

        tile.setContext(pNewContext.get());
        newContexts.push_back(std::move(pNewContext));

=======
        if (implicitContext.quadtreeTilingScheme) {
          implicitContext.quadtreeAvailability = QuadtreeAvailability(
              *implicitContext.quadtreeTilingScheme,
              subtreeLevels,
              maximumLevel);
        }
>>>>>>> 1ac74f45
      } else if (!std::strcmp(tilingScheme, "OCTREE")) {
        rootID = OctreeTileID(0, 0, 0, 0);
        if (pRegion) {
          implicitContext.octreeTilingScheme = OctreeTilingScheme(
              projectRegionSimple(*implicitContext.projection, *pRegion),
              1,
              1,
              1);
        } else if (pBox) {
          const glm::dvec3& boxLengths = pBox->getLengths();
          implicitContext.octreeTilingScheme = OctreeTilingScheme(
              CesiumGeometry::AxisAlignedBox(
                  -0.5 * boxLengths.x,
                  -0.5 * boxLengths.y,
                  -0.5 * boxLengths.z,
                  0.5 * boxLengths.x,
                  0.5 * boxLengths.y,
                  0.5 * boxLengths.z),
              1,
              1,
              1);
        } else if (!pS2Cell) {
          return;
        }

<<<<<<< HEAD
        implicitContext.octreeAvailability =
            OctreeAvailability(subtreeLevels, maximumLevel);

        std::unique_ptr<TileContext> pNewContext =
            std::make_unique<TileContext>();
        pNewContext->pTileset = context.pTileset;
        pNewContext->baseUrl = context.baseUrl;
        pNewContext->requestHeaders = context.requestHeaders;
        pNewContext->version = context.version;
        pNewContext->failedTileCallback = context.failedTileCallback;
        pNewContext->contextInitializerCallback =
            context.contextInitializerCallback;

        pNewContext->implicitContext =
            std::make_optional<ImplicitTilingContext>(
                std::move(implicitContext));

        tile.setContext(pNewContext.get());
        newContexts.push_back(std::move(pNewContext));
=======
        if (implicitContext.octreeTilingScheme) {
          implicitContext.octreeAvailability = OctreeAvailability(
              *implicitContext.octreeTilingScheme,
              subtreeLevels,
              maximumLevel);
        }
>>>>>>> 1ac74f45
      }

      TileContext* pContext = nullptr;

      if (implicitContext.quadtreeTilingScheme ||
          implicitContext.octreeTilingScheme) {

        std::unique_ptr<TileContext> pNewContext =
            std::make_unique<TileContext>();
        pNewContext->pTileset = context.pTileset;
        pNewContext->baseUrl = context.baseUrl;
        pNewContext->requestHeaders = context.requestHeaders;
        pNewContext->version = context.version;
        pNewContext->failedTileCallback = context.failedTileCallback;
        pNewContext->contextInitializerCallback =
            context.contextInitializerCallback;

        pNewContext->implicitContext =
            std::make_optional<ImplicitTilingContext>(
                std::move(implicitContext));

        pContext = pNewContext.get();
        newContexts.push_back(std::move(pNewContext));
      }

      // This will act as a dummy tile representing the implicit tileset. Its
      // only child will act as the actual root content of the new tileset.
      tile.createChildTiles(1);

      Tile& childTile = tile.getChildren()[0];
      childTile.setContext(pContext);
      childTile.setParent(&tile);
      childTile.setTileID(rootID);
      childTile.setBoundingVolume(tile.getBoundingVolume());
      childTile.setGeometricError(tile.getGeometricError());
      childTile.setRefine(tile.getRefine());

      tile.setUnconditionallyRefine();

      // Don't try to load content for this tile.
      tile.setTileID("");
<<<<<<< HEAD
=======
      tile.setEmptyContent();
>>>>>>> 1ac74f45
    }
  }

  return;
}

/*static*/ void Tileset::_createTile(
    Tile& tile,
    std::vector<std::unique_ptr<TileContext>>& newContexts,
    const rapidjson::Value& tileJson,
    const glm::dmat4& parentTransform,
    TileRefine parentRefine,
    const TileContext& context,
    const std::shared_ptr<spdlog::logger>& pLogger) {
  if (!tileJson.IsObject()) {
    return;
  }

  tile.setContext(const_cast<TileContext*>(&context));

  const std::optional<glm::dmat4x4> tileTransform =
      JsonHelpers::getTransformProperty(tileJson, "transform");
  glm::dmat4x4 transform =
      parentTransform * tileTransform.value_or(glm::dmat4x4(1.0));
  tile.setTransform(transform);

  const auto contentIt = tileJson.FindMember("content");
  const auto childrenIt = tileJson.FindMember("children");

  const char* contentUri = nullptr;

  if (contentIt != tileJson.MemberEnd() && contentIt->value.IsObject()) {
    auto uriIt = contentIt->value.FindMember("uri");
    if (uriIt == contentIt->value.MemberEnd() || !uriIt->value.IsString()) {
      uriIt = contentIt->value.FindMember("url");
    }

    if (uriIt != contentIt->value.MemberEnd() && uriIt->value.IsString()) {
      contentUri = uriIt->value.GetString();
      tile.setTileID(contentUri);
    }

    std::optional<BoundingVolume> contentBoundingVolume =
        getBoundingVolumeProperty(contentIt->value, "boundingVolume");
    if (contentBoundingVolume) {
      tile.setContentBoundingVolume(
          transformBoundingVolume(transform, contentBoundingVolume.value()));
    }
  }

  std::optional<BoundingVolume> boundingVolume =
      getBoundingVolumeProperty(tileJson, "boundingVolume");
  if (!boundingVolume) {
    SPDLOG_LOGGER_ERROR(pLogger, "Tile did not contain a boundingVolume");
    return;
  }

  const BoundingRegion* pRegion = std::get_if<BoundingRegion>(&*boundingVolume);
  const BoundingRegionWithLooseFittingHeights* pLooseRegion =
      std::get_if<BoundingRegionWithLooseFittingHeights>(&*boundingVolume);

  if (!pRegion && pLooseRegion) {
    pRegion = &pLooseRegion->getBoundingRegion();
  }

  std::optional<double> geometricError =
      JsonHelpers::getScalarProperty(tileJson, "geometricError");
  if (!geometricError) {
    SPDLOG_LOGGER_ERROR(pLogger, "Tile did not contain a geometricError");
    return;
  }

  tile.setBoundingVolume(
      transformBoundingVolume(transform, boundingVolume.value()));
  const glm::dvec3 scale = glm::dvec3(
      glm::length(transform[0]),
      glm::length(transform[1]),
      glm::length(transform[2]));
  const double maxScaleComponent =
      glm::max(scale.x, glm::max(scale.y, scale.z));
  tile.setGeometricError(geometricError.value() * maxScaleComponent);

  std::optional<BoundingVolume> viewerRequestVolume =
      getBoundingVolumeProperty(tileJson, "viewerRequestVolume");
  if (viewerRequestVolume) {
    tile.setViewerRequestVolume(
        transformBoundingVolume(transform, viewerRequestVolume.value()));
  }

  const auto refineIt = tileJson.FindMember("refine");
  if (refineIt != tileJson.MemberEnd() && refineIt->value.IsString()) {
    std::string refine = refineIt->value.GetString();
    if (refine == "REPLACE") {
      tile.setRefine(TileRefine::Replace);
    } else if (refine == "ADD") {
      tile.setRefine(TileRefine::Add);
    } else {
      SPDLOG_LOGGER_ERROR(
          pLogger,
          "Tile contained an unknown refine value: {}",
          refine);
    }
  } else {
    tile.setRefine(parentRefine);
  }

  // Check for the 3DTILES_implicit_tiling extension
  if (childrenIt == tileJson.MemberEnd()) {
    if (contentUri) {
      parseImplicitTileset(tile, tileJson, contentUri, context, newContexts);
    }
  } else if (childrenIt->value.IsArray()) {
    const auto& childrenJson = childrenIt->value;
    tile.createChildTiles(childrenJson.Size());
    const gsl::span<Tile> childTiles = tile.getChildren();

    for (rapidjson::SizeType i = 0; i < childrenJson.Size(); ++i) {
      const auto& childJson = childrenJson[i];
      Tile& child = childTiles[i];
      child.setParent(&tile);
      Tileset::_createTile(
          child,
          newContexts,
          childJson,
          transform,
          tile.getRefine(),
          context,
          pLogger);
    }
  }
}

/**
 * @brief Creates the query parameter string for the extensions in the given
 * list.
 *
 * This will check for the presence of all known extensions in the given list,
 * and create a string that can be appended as the value of the `extensions`
 * query parameter to the request URL.
 *
 * @param extensions The layer JSON
 * @return The extensions (possibly the empty string)
 */
static std::string createExtensionsQueryParameter(
    const std::vector<std::string>& knownExtensions,
    const std::vector<std::string>& extensions) {

  std::string extensionsToRequest;
  for (const std::string& extension : knownExtensions) {
    if (std::find(extensions.begin(), extensions.end(), extension) !=
        extensions.end()) {
      if (!extensionsToRequest.empty()) {
        extensionsToRequest += "-";
      }
      extensionsToRequest += extension;
    }
  }
  return extensionsToRequest;
}

/**
 * @brief Creates a default {@link BoundingRegionWithLooseFittingHeights} for
 * the given rectangle.
 *
 * The heights of this bounding volume will have unspecified default values
 * that are suitable for the use on earth.
 *
 * @param globeRectangle The {@link CesiumGeospatial::GlobeRectangle}
 * @return The {@link BoundingRegionWithLooseFittingHeights}
 */
static BoundingVolume createDefaultLooseEarthBoundingVolume(
    const CesiumGeospatial::GlobeRectangle& globeRectangle) {
  return BoundingRegionWithLooseFittingHeights(
      BoundingRegion(globeRectangle, -1000.0, -9000.0));
}

/*static*/ void Tileset::_createTerrainTile(
    Tile& tile,
    const rapidjson::Value& layerJson,
    TileContext& context,
    const std::shared_ptr<spdlog::logger>& pLogger,
    bool useWaterMask) {
  context.requestHeaders.push_back(std::make_pair(
      "Accept",
      "application/vnd.quantized-mesh,application/octet-stream;q=0.9,*/"
      "*;q=0.01"));

  const auto tilesetVersionIt = layerJson.FindMember("version");
  if (tilesetVersionIt != layerJson.MemberEnd() &&
      tilesetVersionIt->value.IsString()) {
    context.version = tilesetVersionIt->value.GetString();
  }

  std::optional<std::vector<double>> optionalBounds =
      JsonHelpers::getDoubles(layerJson, -1, "bounds");
  std::vector<double> bounds;
  if (optionalBounds) {
    bounds = optionalBounds.value();
  }

  std::string projectionString =
      JsonHelpers::getStringOrDefault(layerJson, "projection", "EPSG:4326");

  CesiumGeospatial::Projection projection;
  CesiumGeospatial::GlobeRectangle quadtreeRectangleGlobe(0.0, 0.0, 0.0, 0.0);
  CesiumGeometry::Rectangle quadtreeRectangleProjected(0.0, 0.0, 0.0, 0.0);
  uint32_t quadtreeXTiles;

  if (projectionString == "EPSG:4326") {
    CesiumGeospatial::GeographicProjection geographic;
    projection = geographic;
    quadtreeRectangleGlobe =
        bounds.size() >= 4 ? CesiumGeospatial::GlobeRectangle::fromDegrees(
                                 bounds[0],
                                 bounds[1],
                                 bounds[2],
                                 bounds[3])
                           : GeographicProjection::MAXIMUM_GLOBE_RECTANGLE;
    quadtreeRectangleProjected = geographic.project(quadtreeRectangleGlobe);
    quadtreeXTiles = 2;
  } else if (projectionString == "EPSG:3857") {
    CesiumGeospatial::WebMercatorProjection webMercator;
    projection = webMercator;
    quadtreeRectangleGlobe =
        bounds.size() >= 4 ? CesiumGeospatial::GlobeRectangle::fromDegrees(
                                 bounds[0],
                                 bounds[1],
                                 bounds[2],
                                 bounds[3])
                           : WebMercatorProjection::MAXIMUM_GLOBE_RECTANGLE;
    quadtreeRectangleProjected = webMercator.project(quadtreeRectangleGlobe);
    quadtreeXTiles = 1;
  } else {
    SPDLOG_LOGGER_ERROR(
        pLogger,
        "Tileset contained an unknown projection value: {}",
        projectionString);
    return;
  }

  BoundingVolume boundingVolume =
      createDefaultLooseEarthBoundingVolume(quadtreeRectangleGlobe);

  const std::optional<CesiumGeometry::QuadtreeTilingScheme> tilingScheme =
      std::make_optional<CesiumGeometry::QuadtreeTilingScheme>(
          quadtreeRectangleProjected,
          quadtreeXTiles,
          1);

  std::vector<std::string> urls = JsonHelpers::getStrings(layerJson, "tiles");
  uint32_t maxZoom = JsonHelpers::getUint32OrDefault(layerJson, "maxzoom", 30);

  context.implicitContext = {
      urls,
      std::nullopt,
      tilingScheme,
      std::nullopt,
      boundingVolume,
      projection,
      std::make_optional<CesiumGeometry::QuadtreeRectangleAvailability>(
          *tilingScheme,
          maxZoom),
      std::nullopt,
      std::nullopt};

  std::vector<std::string> extensions =
      JsonHelpers::getStrings(layerJson, "extensions");

  // Request normals, watermask, and metadata if they're available
  std::vector<std::string> knownExtensions = {"octvertexnormals", "metadata"};

  if (useWaterMask) {
    knownExtensions.emplace_back("watermask");
  }

  std::string extensionsToRequest =
      createExtensionsQueryParameter(knownExtensions, extensions);

  if (!extensionsToRequest.empty()) {
    for (std::string& url : context.implicitContext.value().tileTemplateUrls) {
      url =
          CesiumUtility::Uri::addQuery(url, "extensions", extensionsToRequest);
    }
  }

  tile.setContext(&context);
  tile.setBoundingVolume(boundingVolume);
  tile.setGeometricError(999999999.0);
  tile.createChildTiles(quadtreeXTiles);

  for (uint32_t i = 0; i < quadtreeXTiles; ++i) {
    Tile& childTile = tile.getChildren()[i];
    QuadtreeTileID id(0, i, 0);

    childTile.setContext(&context);
    childTile.setParent(&tile);
    childTile.setTileID(id);
    const CesiumGeospatial::GlobeRectangle childGlobeRectangle =
        unprojectRectangleSimple(projection, tilingScheme->tileToRectangle(id));
    childTile.setBoundingVolume(
        createDefaultLooseEarthBoundingVolume(childGlobeRectangle));
    childTile.setGeometricError(
        8.0 * calcQuadtreeMaxGeometricError(Ellipsoid::WGS84) *
        childGlobeRectangle.computeWidth());
  }
}

/**
 * @brief Tries to update the context request headers with a new token.
 *
 * This will try to obtain the `accessToken` from the JSON of the
 * given response, and set it as the `Bearer ...` value of the
 * `Authorization` header of the request headers of the given
 * context.
 *
 * @param pContext The context
 * @param pIonResponse The response
 * @return Whether the update succeeded
 */
static bool updateContextWithNewToken(
    TileContext* pContext,
    const IAssetResponse* pIonResponse,
    const std::shared_ptr<spdlog::logger>& pLogger) {
  const gsl::span<const std::byte> data = pIonResponse->data();

  rapidjson::Document ionResponse;
  ionResponse.Parse(reinterpret_cast<const char*>(data.data()), data.size());
  if (ionResponse.HasParseError()) {
    SPDLOG_LOGGER_ERROR(
        pLogger,
        "Error when parsing Cesium ion response, error code {} at byte offset "
        "{}",
        ionResponse.GetParseError(),
        ionResponse.GetErrorOffset());
    return false;
  }
  std::string accessToken =
      JsonHelpers::getStringOrDefault(ionResponse, "accessToken", "");

  auto authIt = std::find_if(
      pContext->requestHeaders.begin(),
      pContext->requestHeaders.end(),
      [](auto& headerPair) { return headerPair.first == "Authorization"; });
  if (authIt != pContext->requestHeaders.end()) {
    authIt->second = "Bearer " + accessToken;
  } else {
    pContext->requestHeaders.push_back(
        std::make_pair("Authorization", "Bearer " + accessToken));
  }
  return true;
}

void Tileset::_handleTokenRefreshResponse(
    std::shared_ptr<IAssetRequest>&& pIonRequest,
    TileContext* pContext,
    const std::shared_ptr<spdlog::logger>& pLogger) {
  const IAssetResponse* pIonResponse = pIonRequest->response();

  bool failed = true;
  if (pIonResponse && pIonResponse->statusCode() >= 200 &&
      pIonResponse->statusCode() < 300) {
    failed = !updateContextWithNewToken(pContext, pIonResponse, pLogger);
  }

  // Put all auth-failed tiles in this context back into the Unloaded state.
  // TODO: the way this is structured, requests already in progress with the old
  // key might complete after the key has been updated, and there's nothing here
  // clever enough to avoid refreshing the key _again_ in that instance.

  Tile* pTile = this->_loadedTiles.head();

  while (pTile) {
    if (pTile->getContext() == pContext &&
        pTile->getState() == Tile::LoadState::FailedTemporarily &&
        pTile->getContent() && pTile->getContent()->httpStatusCode == 401) {
      if (failed) {
        pTile->markPermanentlyFailed();
      } else {
        pTile->unloadContent();
      }
    }

    pTile = this->_loadedTiles.next(*pTile);
  }

  this->_isRefreshingIonToken = false;
  this->notifyTileDoneLoading(nullptr);
}

FailedTileAction Tileset::_onIonTileFailed(Tile& failedTile) {
  TileContentLoadResult* pContent = failedTile.getContent();
  if (!pContent) {
    return FailedTileAction::GiveUp;
  }

  if (pContent->httpStatusCode != 401) {
    return FailedTileAction::GiveUp;
  }

  if (!this->_ionAssetID) {
    return FailedTileAction::GiveUp;
  }

  if (!this->_isRefreshingIonToken) {
    this->_isRefreshingIonToken = true;

    std::string url = "https://api.cesium.com/v1/assets/" +
                      std::to_string(this->_ionAssetID.value()) + "/endpoint";
    if (this->_ionAccessToken) {
      url += "?access_token=" + this->_ionAccessToken.value();
    }

    ++this->_loadsInProgress;

    this->getExternals()
        .pAssetAccessor->requestAsset(this->getAsyncSystem(), url)
        .thenInMainThread([this, pContext = failedTile.getContext()](
                              std::shared_ptr<IAssetRequest>&& pIonRequest) {
          this->_handleTokenRefreshResponse(
              std::move(pIonRequest),
              pContext,
              this->_externals.pLogger);
        })
        .catchInMainThread([this](const std::exception& e) {
          SPDLOG_LOGGER_ERROR(
              this->_externals.pLogger,
              "Unhandled error when retrying request: {}",
              e.what());
          this->_isRefreshingIonToken = false;
          this->notifyTileDoneLoading(nullptr);
        });
  }

  return FailedTileAction::Wait;
}

static void markTileNonRendered(
    TileSelectionState::Result lastResult,
    Tile& tile,
    ViewUpdateResult& result) {
  if (lastResult == TileSelectionState::Result::Rendered) {
    result.tilesToNoLongerRenderThisFrame.push_back(&tile);
  }
}

static void markTileNonRendered(
    int32_t lastFrameNumber,
    Tile& tile,
    ViewUpdateResult& result) {
  const TileSelectionState::Result lastResult =
      tile.getLastSelectionState().getResult(lastFrameNumber);
  markTileNonRendered(lastResult, tile, result);
}

static void markChildrenNonRendered(
    int32_t lastFrameNumber,
    TileSelectionState::Result lastResult,
    Tile& tile,
    ViewUpdateResult& result) {
  if (lastResult == TileSelectionState::Result::Refined) {
    for (Tile& child : tile.getChildren()) {
      const TileSelectionState::Result childLastResult =
          child.getLastSelectionState().getResult(lastFrameNumber);
      markTileNonRendered(childLastResult, child, result);
      markChildrenNonRendered(lastFrameNumber, childLastResult, child, result);
    }
  }
}

static void markChildrenNonRendered(
    int32_t lastFrameNumber,
    Tile& tile,
    ViewUpdateResult& result) {
  const TileSelectionState::Result lastResult =
      tile.getLastSelectionState().getResult(lastFrameNumber);
  markChildrenNonRendered(lastFrameNumber, lastResult, tile, result);
}

static void markTileAndChildrenNonRendered(
    int32_t lastFrameNumber,
    Tile& tile,
    ViewUpdateResult& result) {
  const TileSelectionState::Result lastResult =
      tile.getLastSelectionState().getResult(lastFrameNumber);
  markTileNonRendered(lastResult, tile, result);
  markChildrenNonRendered(lastFrameNumber, lastResult, tile, result);
}

/**
 * @brief Returns whether a tile with the given bounding volume is visible for
 * the camera.
 *
 * @param viewState The {@link ViewState}
 * @param boundingVolume The bounding volume of the tile
 * @param forceRenderTilesUnderCamera Whether tiles under the camera should
 * always be considered visible and rendered (see
 * {@link Cesium3DTilesSelection::TilesetOptions}).
 * @return Whether the tile is visible according to the current camera
 * configuration
 */
static bool isVisibleFromCamera(
    const ViewState& viewState,
    const BoundingVolume& boundingVolume,
    bool forceRenderTilesUnderCamera) {
  if (viewState.isBoundingVolumeVisible(boundingVolume)) {
    return true;
  }
  if (!forceRenderTilesUnderCamera) {
    return false;
  }

  const std::optional<CesiumGeospatial::Cartographic>& position =
      viewState.getPositionCartographic();

  // TODO: it would be better to test a line pointing down (and up?) from the
  // camera against the bounding volume itself, rather than transforming the
  // bounding volume to a region.
  std::optional<GlobeRectangle> maybeRectangle =
      estimateGlobeRectangle(boundingVolume);
  if (position && maybeRectangle) {
    return maybeRectangle->contains(position.value());
  }
  return false;
}

/**
 * @brief Returns whether a tile at the given distance is visible in the fog.
 *
 * @param distance The distance of the tile bounding volume to the camera
 * @param fogDensity The fog density
 * @return Whether the tile is visible in the fog
 */
static bool isVisibleInFog(double distance, double fogDensity) noexcept {
  if (fogDensity <= 0.0) {
    return true;
  }

  const double fogScalar = distance * fogDensity;
  return glm::exp(-(fogScalar * fogScalar)) > 0.0;
}

// Visits a tile for possible rendering. When we call this function with a tile:
//   * It is not yet known whether the tile is visible.
//   * Its parent tile does _not_ meet the SSE (unless ancestorMeetsSse=true,
//   see comments below).
//   * The tile may or may not be renderable.
//   * The tile has not yet been added to a load queue.
Tileset::TraversalDetails Tileset::_visitTileIfNeeded(
    const FrameState& frameState,
    ImplicitTraversalInfo implicitInfo,
    uint32_t depth,
    bool ancestorMeetsSse,
    Tile& tile,
    ViewUpdateResult& result) {

  if (tile.getState() == Tile::LoadState::ContentLoaded) {
    tile.processLoadedContent();
    ImplicitTraversalUtilities::createImplicitChildrenIfNeeded(
        tile,
        implicitInfo);
  }

  tile.update(frameState.lastFrameNumber, frameState.currentFrameNumber);

  this->_markTileVisited(tile);

  // whether we should visit this tile
  bool shouldVisit = true;
  // whether this tile was culled (Note: we might still want to visit it)
  bool culled = false;

  for (const std::shared_ptr<ITileExcluder>& pExcluder :
       this->_options.excluders) {
    if (pExcluder->shouldExclude(tile)) {
      culled = true;
      shouldVisit = false;
      break;
    }
  }

  const std::vector<ViewState>& frustums = frameState.frustums;
  const std::vector<double>& fogDensities = frameState.fogDensities;

  const BoundingVolume& boundingVolume = tile.getBoundingVolume();
  if (std::none_of(
          frustums.begin(),
          frustums.end(),
          [boundingVolume,
           renderTilesUnderCamera = this->_options.renderTilesUnderCamera](
              const ViewState& frustum) {
            return isVisibleFromCamera(
                frustum,
                boundingVolume,
                renderTilesUnderCamera);
          })) {
    // this tile is off-screen so it is a culled tile
    culled = true;
    if (this->_options.enableFrustumCulling) {
      // frustum culling is enabled so we shouldn't visit this off-screen tile
      shouldVisit = false;
    }
  }

  if (this->_nextDistancesVector >= this->_distancesStack.size()) {
    this->_distancesStack.resize(this->_nextDistancesVector + 1);
  }

  std::unique_ptr<std::vector<double>>& pDistances =
      this->_distancesStack[this->_nextDistancesVector];
  if (!pDistances) {
    pDistances = std::make_unique<std::vector<double>>();
  }

  std::vector<double>& distances = *pDistances;
  distances.resize(frustums.size());
  ++this->_nextDistancesVector;

  // Use a unique_ptr to ensure the _nextDistancesVector gets decrements when we
  // leave this scope.
  const auto decrementNextDistancesVector = [this](std::vector<double>*) {
    --this->_nextDistancesVector;
  };
  std::unique_ptr<std::vector<double>, decltype(decrementNextDistancesVector)>
      autoDecrement(&distances, decrementNextDistancesVector);

  std::transform(
      frustums.begin(),
      frustums.end(),
      distances.begin(),
      [boundingVolume](const ViewState& frustum) -> double {
        return glm::sqrt(glm::max(
            frustum.computeDistanceSquaredToBoundingVolume(boundingVolume),
            0.0));
      });

  // if we are still considering visiting this tile, check for fog occlusion
  if (shouldVisit) {
    bool isFogCulled = true;

    for (size_t i = 0; i < frustums.size(); ++i) {
      const double distance = distances[i];
      const double fogDensity = fogDensities[i];

      if (isVisibleInFog(distance, fogDensity)) {
        isFogCulled = false;
        break;
      }
    }

    if (isFogCulled) {
      // this tile is occluded by fog so it is a culled tile
      culled = true;
      if (this->_options.enableFogCulling) {
        // fog culling is enabled so we shouldn't visit this tile
        shouldVisit = false;
      }
    }
  }

  if (!shouldVisit) {
    markTileAndChildrenNonRendered(frameState.lastFrameNumber, tile, result);
    tile.setLastSelectionState(TileSelectionState(
        frameState.currentFrameNumber,
        TileSelectionState::Result::Culled));

    // Preload this culled sibling if requested.
    if (this->_options.preloadSiblings) {
      addTileToLoadQueue(
          this->_loadQueueLow,
          implicitInfo,
          frustums,
          tile,
          distances);
    }

    ++result.tilesCulled;

    return TraversalDetails();
  }

  return this->_visitTile(
      frameState,
      implicitInfo,
      depth,
      ancestorMeetsSse,
      tile,
      distances,
      culled,
      result);
}

static bool isLeaf(const Tile& tile) noexcept {
  return tile.getChildren().empty();
}

Tileset::TraversalDetails Tileset::_renderLeaf(
    const FrameState& frameState,
    const ImplicitTraversalInfo& implicitInfo,
    Tile& tile,
    const std::vector<double>& distances,
    ViewUpdateResult& result) {

  const TileSelectionState lastFrameSelectionState =
      tile.getLastSelectionState();

  tile.setLastSelectionState(TileSelectionState(
      frameState.currentFrameNumber,
      TileSelectionState::Result::Rendered));
  result.tilesToRenderThisFrame.push_back(&tile);

  double loadPriority = addTileToLoadQueue(
      this->_loadQueueMedium,
      implicitInfo,
      frameState.frustums,
      tile,
      distances);

  if (implicitInfo.shouldQueueSubtreeLoad) {
    this->addSubtreeToLoadQueue(tile, implicitInfo, loadPriority);
  }

  TraversalDetails traversalDetails;
  traversalDetails.allAreRenderable = tile.isRenderable();
  traversalDetails.anyWereRenderedLastFrame =
      lastFrameSelectionState.getResult(frameState.lastFrameNumber) ==
      TileSelectionState::Result::Rendered;
  traversalDetails.notYetRenderableCount =
      traversalDetails.allAreRenderable ? 0 : 1;
  return traversalDetails;
}

bool Tileset::_queueLoadOfChildrenRequiredForRefinement(
    const FrameState& frameState,
    Tile& tile,
    const ImplicitTraversalInfo& implicitInfo,
    const std::vector<double>& distances) {
  if (!this->_options.forbidHoles) {
    return false;
  }
  // If we're forbidding holes, don't refine if any children are still loading.
  gsl::span<Tile> children = tile.getChildren();
  bool waitingForChildren = false;
  for (Tile& child : children) {
    if (!child.isRenderable() && !child.isExternalTileset()) {
      waitingForChildren = true;

      ImplicitTraversalInfo childInfo(&child, &implicitInfo);

      // While we are waiting for the child to load, we need to push along the
      // tile and raster loading by continuing to update it.
      if (tile.getState() == Tile::LoadState::ContentLoaded) {
        tile.processLoadedContent();
        ImplicitTraversalUtilities::createImplicitChildrenIfNeeded(
            tile,
            childInfo);
      }
      child.update(frameState.lastFrameNumber, frameState.currentFrameNumber);
      this->_markTileVisited(child);

      // We're using the distance to the parent tile to compute the load
      // priority. This is fine because the relative priority of the children is
      // irrelevant; we can't display any of them until all are loaded, anyway.
      addTileToLoadQueue(
          this->_loadQueueMedium,
          childInfo,
          frameState.frustums,
          child,
          distances);
    }
  }
  return waitingForChildren;
}

bool Tileset::_meetsSse(
    const std::vector<ViewState>& frustums,
    const Tile& tile,
    const std::vector<double>& distances,
    bool culled) const noexcept {

  double largestSse = 0.0;

  for (size_t i = 0; i < frustums.size() && i < distances.size(); ++i) {
    const ViewState& frustum = frustums[i];
    const double distance = distances[i];

    // Does this tile meet the screen-space error?
    const double sse =
        frustum.computeScreenSpaceError(tile.getGeometricError(), distance);
    if (sse > largestSse) {
      largestSse = sse;
    }
  }

  return culled ? !this->_options.enforceCulledScreenSpaceError ||
                      largestSse < this->_options.culledScreenSpaceError
                : largestSse < this->_options.maximumScreenSpaceError;
}

/**
 * We can render it if _any_ of the following are true:
 *  1. We rendered it (or kicked it) last frame.
 *  2. This tile was culled last frame, or it wasn't even visited because an
 * ancestor was culled.
 *  3. The tile is done loading and ready to render.
 *  Note that even if we decide to render a tile here, it may later get "kicked"
 * in favor of an ancestor.
 */
static bool shouldRenderThisTile(
    const Tile& tile,
    const TileSelectionState& lastFrameSelectionState,
    int32_t lastFrameNumber) noexcept {
  const TileSelectionState::Result originalResult =
      lastFrameSelectionState.getOriginalResult(lastFrameNumber);
  if (originalResult == TileSelectionState::Result::Rendered) {
    return true;
  }
  if (originalResult == TileSelectionState::Result::Culled ||
      originalResult == TileSelectionState::Result::None) {
    return true;
  }

  // Tile::isRenderable is actually a pretty complex operation, so only do
  // it when absolutely necessary
  if (tile.isRenderable()) {
    return true;
  }
  return false;
}

Tileset::TraversalDetails Tileset::_renderInnerTile(
    const FrameState& frameState,
    Tile& tile,
    ViewUpdateResult& result) {

  const TileSelectionState lastFrameSelectionState =
      tile.getLastSelectionState();

  markChildrenNonRendered(frameState.lastFrameNumber, tile, result);
  tile.setLastSelectionState(TileSelectionState(
      frameState.currentFrameNumber,
      TileSelectionState::Result::Rendered));
  result.tilesToRenderThisFrame.push_back(&tile);

  TraversalDetails traversalDetails;
  traversalDetails.allAreRenderable = tile.isRenderable();
  traversalDetails.anyWereRenderedLastFrame =
      lastFrameSelectionState.getResult(frameState.lastFrameNumber) ==
      TileSelectionState::Result::Rendered;
  traversalDetails.notYetRenderableCount =
      traversalDetails.allAreRenderable ? 0 : 1;

  return traversalDetails;
}

Tileset::TraversalDetails Tileset::_refineToNothing(
    const FrameState& frameState,
    Tile& tile,
    ViewUpdateResult& result,
    bool areChildrenRenderable) {

  const TileSelectionState lastFrameSelectionState =
      tile.getLastSelectionState();

  // Nothing else to do except mark this tile refined and return.
  TraversalDetails noChildrenTraversalDetails;
  if (tile.getRefine() == TileRefine::Add) {
    noChildrenTraversalDetails.allAreRenderable = tile.isRenderable();
    noChildrenTraversalDetails.anyWereRenderedLastFrame =
        lastFrameSelectionState.getResult(frameState.lastFrameNumber) ==
        TileSelectionState::Result::Rendered;
    noChildrenTraversalDetails.notYetRenderableCount =
        areChildrenRenderable ? 0 : 1;
  } else {
    markTileNonRendered(frameState.lastFrameNumber, tile, result);
  }

  tile.setLastSelectionState(TileSelectionState(
      frameState.currentFrameNumber,
      TileSelectionState::Result::Refined));
  return noChildrenTraversalDetails;
}

bool Tileset::_loadAndRenderAdditiveRefinedTile(
    const FrameState& frameState,
    Tile& tile,
    const ImplicitTraversalInfo& implicitInfo,
    ViewUpdateResult& result,
    const std::vector<double>& distances) {
  // If this tile uses additive refinement, we need to render this tile in
  // addition to its children.
  if (tile.getRefine() == TileRefine::Add) {
    result.tilesToRenderThisFrame.push_back(&tile);
    addTileToLoadQueue(
        this->_loadQueueMedium,
        implicitInfo,
        frameState.frustums,
        tile,
        distances);
    return true;
  }

  return false;
}

// TODO This function is obviously too complex. The way how the indices are
// used, in order to deal with the queue elements, should be reviewed...
bool Tileset::_kickDescendantsAndRenderTile(
    const FrameState& frameState,
    Tile& tile,
    const ImplicitTraversalInfo& implicitInfo,
    ViewUpdateResult& result,
    TraversalDetails& traversalDetails,
    size_t firstRenderedDescendantIndex,
    size_t loadIndexLow,
    size_t loadIndexMedium,
    size_t loadIndexHigh,
    bool queuedForLoad,
    const std::vector<double>& distances) {
  const TileSelectionState lastFrameSelectionState =
      tile.getLastSelectionState();

  std::vector<Tile*>& renderList = result.tilesToRenderThisFrame;

  // Mark the rendered descendants and their ancestors - up to this tile - as
  // kicked.
  for (size_t i = firstRenderedDescendantIndex; i < renderList.size(); ++i) {
    Tile* pWorkTile = renderList[i];
    while (pWorkTile != nullptr &&
           !pWorkTile->getLastSelectionState().wasKicked(
               frameState.currentFrameNumber) &&
           pWorkTile != &tile) {
      pWorkTile->getLastSelectionState().kick();
      pWorkTile = pWorkTile->getParent();
    }
  }

  // Remove all descendants from the render list and add this tile.
  renderList.erase(
      renderList.begin() +
          static_cast<std::vector<Tile*>::iterator::difference_type>(
              firstRenderedDescendantIndex),
      renderList.end());

  if (tile.getRefine() != Cesium3DTilesSelection::TileRefine::Add) {
    renderList.push_back(&tile);
  }

  tile.setLastSelectionState(TileSelectionState(
      frameState.currentFrameNumber,
      TileSelectionState::Result::Rendered));

  // If we're waiting on heaps of descendants, the above will take too long. So
  // in that case, load this tile INSTEAD of loading any of the descendants, and
  // tell the up-level we're only waiting on this tile. Keep doing this until we
  // actually manage to render this tile.
  const bool wasRenderedLastFrame =
      lastFrameSelectionState.getResult(frameState.lastFrameNumber) ==
      TileSelectionState::Result::Rendered;
  const bool wasReallyRenderedLastFrame =
      wasRenderedLastFrame && tile.isRenderable();

  if (!wasReallyRenderedLastFrame &&
      traversalDetails.notYetRenderableCount >
          this->_options.loadingDescendantLimit) {
    // Remove all descendants from the load queues.
    this->_loadQueueLow.erase(
        this->_loadQueueLow.begin() +
            static_cast<std::vector<LoadRecord>::iterator::difference_type>(
                loadIndexLow),
        this->_loadQueueLow.end());
    this->_loadQueueMedium.erase(
        this->_loadQueueMedium.begin() +
            static_cast<std::vector<LoadRecord>::iterator::difference_type>(
                loadIndexMedium),
        this->_loadQueueMedium.end());
    this->_loadQueueHigh.erase(
        this->_loadQueueHigh.begin() +
            static_cast<std::vector<LoadRecord>::iterator::difference_type>(
                loadIndexHigh),
        this->_loadQueueHigh.end());

    if (!queuedForLoad) {
      addTileToLoadQueue(
          this->_loadQueueMedium,
          implicitInfo,
          frameState.frustums,
          tile,
          distances);
    }

    traversalDetails.notYetRenderableCount = tile.isRenderable() ? 0 : 1;
    queuedForLoad = true;
  }

  traversalDetails.allAreRenderable = tile.isRenderable();
  traversalDetails.anyWereRenderedLastFrame = wasRenderedLastFrame;

  return queuedForLoad;
}

// Visits a tile for possible rendering. When we call this function with a tile:
//   * The tile has previously been determined to be visible.
//   * Its parent tile does _not_ meet the SSE (unless ancestorMeetsSse=true,
//   see comments below).
//   * The tile may or may not be renderable.
//   * The tile has not yet been added to a load queue.
Tileset::TraversalDetails Tileset::_visitTile(
    const FrameState& frameState,
    const ImplicitTraversalInfo& implicitInfo,
    uint32_t depth,
    bool ancestorMeetsSse, // Careful: May be modified before being passed to
                           // children!
    Tile& tile,
    const std::vector<double>& distances,
    bool culled,
    ViewUpdateResult& result) {
  ++result.tilesVisited;
  result.maxDepthVisited = glm::max(result.maxDepthVisited, depth);

  if (culled) {
    ++result.culledTilesVisited;
  }

  // If this is a leaf tile, just render it (it's already been deemed visible).
  if (isLeaf(tile)) {
    return _renderLeaf(frameState, implicitInfo, tile, distances, result);
  }

  const bool unconditionallyRefine = tile.getUnconditionallyRefine();
  const bool meetsSse = _meetsSse(frameState.frustums, tile, distances, culled);
  const bool waitingForChildren = _queueLoadOfChildrenRequiredForRefinement(
      frameState,
      tile,
      implicitInfo,
      distances);

  if (!unconditionallyRefine &&
      (meetsSse || ancestorMeetsSse || waitingForChildren)) {
    // This tile (or an ancestor) is the one we want to render this frame, but
    // we'll do different things depending on the state of this tile and on what
    // we did _last_ frame.

    // We can render it if _any_ of the following are true:
    // 1. We rendered it (or kicked it) last frame.
    // 2. This tile was culled last frame, or it wasn't even visited because an
    // ancestor was culled.
    // 3. The tile is done loading and ready to render.
    //
    // Note that even if we decide to render a tile here, it may later get
    // "kicked" in favor of an ancestor.
    const TileSelectionState lastFrameSelectionState =
        tile.getLastSelectionState();
    const bool renderThisTile = shouldRenderThisTile(
        tile,
        lastFrameSelectionState,
        frameState.lastFrameNumber);
    if (renderThisTile) {
      // Only load this tile if it (not just an ancestor) meets the SSE.
      if (meetsSse && !ancestorMeetsSse) {
        addTileToLoadQueue(
            this->_loadQueueMedium,
            implicitInfo,
            frameState.frustums,
            tile,
            distances);
      }
      return _renderInnerTile(frameState, tile, result);
    }

    // Otherwise, we can't render this tile (or blank space where it would be)
    // because doing so would cause detail to disappear that was visible last
    // frame. Instead, keep rendering any still-visible descendants that were
    // rendered last frame and render nothing for newly-visible descendants.
    // E.g. if we were rendering level 15 last frame but this frame we want
    // level 14 and the closest renderable level <= 14 is 0, rendering level
    // zero would be pretty jarring so instead we keep rendering level 15 even
    // though its SSE is better than required. So fall through to continue
    // traversal...
    ancestorMeetsSse = true;

    // Load this blocker tile with high priority, but only if this tile (not
    // just an ancestor) meets the SSE.
    if (meetsSse) {
      addTileToLoadQueue(
          this->_loadQueueHigh,
          implicitInfo,
          frameState.frustums,
          tile,
          distances);
    }
  }

  // Refine!

  bool queuedForLoad = _loadAndRenderAdditiveRefinedTile(
      frameState,
      tile,
      implicitInfo,
      result,
      distances);

  const size_t firstRenderedDescendantIndex =
      result.tilesToRenderThisFrame.size();
  const size_t loadIndexLow = this->_loadQueueLow.size();
  const size_t loadIndexMedium = this->_loadQueueMedium.size();
  const size_t loadIndexHigh = this->_loadQueueHigh.size();

  TraversalDetails traversalDetails = this->_visitVisibleChildrenNearToFar(
      frameState,
      implicitInfo,
      depth,
      ancestorMeetsSse,
      tile,
      result);

  const bool descendantTilesAdded =
      firstRenderedDescendantIndex != result.tilesToRenderThisFrame.size();
  if (!descendantTilesAdded) {
    // No descendant tiles were added to the render list by the function above,
    // meaning they were all culled even though this tile was deemed visible.
    // That's pretty common.
    return _refineToNothing(
        frameState,
        tile,
        result,
        traversalDetails.allAreRenderable);
  }

  // At least one descendant tile was added to the render list.
  // The traversalDetails tell us what happened while visiting the children.
  if (!traversalDetails.allAreRenderable &&
      !traversalDetails.anyWereRenderedLastFrame) {
    // Some of our descendants aren't ready to render yet, and none were
    // rendered last frame, so kick them all out of the render list and render
    // this tile instead. Continue to load them though!
    queuedForLoad = _kickDescendantsAndRenderTile(
        frameState,
        tile,
        implicitInfo,
        result,
        traversalDetails,
        firstRenderedDescendantIndex,
        loadIndexLow,
        loadIndexMedium,
        loadIndexHigh,
        queuedForLoad,
        distances);
  } else {
    if (tile.getRefine() != TileRefine::Add) {
      markTileNonRendered(frameState.lastFrameNumber, tile, result);
    }
    tile.setLastSelectionState(TileSelectionState(
        frameState.currentFrameNumber,
        TileSelectionState::Result::Refined));
  }

  if (this->_options.preloadAncestors && !queuedForLoad) {
    addTileToLoadQueue(
        this->_loadQueueLow,
        implicitInfo,
        frameState.frustums,
        tile,
        distances);
  }

  return traversalDetails;
}

Tileset::TraversalDetails Tileset::_visitVisibleChildrenNearToFar(
    const FrameState& frameState,
    const ImplicitTraversalInfo& implicitInfo,
    uint32_t depth,
    bool ancestorMeetsSse,
    Tile& tile,
    ViewUpdateResult& result) {
  TraversalDetails traversalDetails;

  // TODO: actually visit near-to-far, rather than in order of occurrence.
  gsl::span<Tile> children = tile.getChildren();
  for (Tile& child : children) {
    const TraversalDetails childTraversal = this->_visitTileIfNeeded(
        frameState,
        ImplicitTraversalInfo(&child, &implicitInfo),
        depth + 1,
        ancestorMeetsSse,
        child,
        result);

    traversalDetails.allAreRenderable &= childTraversal.allAreRenderable;
    traversalDetails.anyWereRenderedLastFrame |=
        childTraversal.anyWereRenderedLastFrame;
    traversalDetails.notYetRenderableCount +=
        childTraversal.notYetRenderableCount;
  }

  return traversalDetails;
}

void Tileset::_processLoadQueue() {
  this->processQueue(
      this->_loadQueueHigh,
      this->_loadsInProgress,
      this->_options.maximumSimultaneousTileLoads);
  this->processQueue(
      this->_loadQueueMedium,
      this->_loadsInProgress,
      this->_options.maximumSimultaneousTileLoads);
  this->processQueue(
      this->_loadQueueLow,
      this->_loadsInProgress,
      this->_options.maximumSimultaneousTileLoads);
  this->processSubtreeQueue();
}

void Tileset::_unloadCachedTiles() noexcept {
  const int64_t maxBytes = this->getOptions().maximumCachedBytes;

  Tile* pTile = this->_loadedTiles.head();

  while (this->getTotalDataBytes() > maxBytes) {
    if (pTile == nullptr || pTile == this->_pRootTile.get()) {
      // We've either removed all tiles or the next tile is the root.
      // The root tile marks the beginning of the tiles that were used
      // for rendering last frame.
      break;
    }

    Tile* pNext = this->_loadedTiles.next(*pTile);

    const bool removed = pTile->unloadContent();
    if (removed) {
      this->_loadedTiles.remove(*pTile);
    }

    pTile = pNext;
  }
}

void Tileset::_markTileVisited(Tile& tile) noexcept {
  this->_loadedTiles.insertAtTail(tile);
}

std::string Tileset::getResolvedContentUrl(const Tile& tile) const {
  struct Operation {
    const TileContext& context;

    std::string operator()(const std::string& url) { return url; }

    std::string operator()(const QuadtreeTileID& quadtreeID) {
      if (!this->context.implicitContext) {
        return std::string();
      }

      return CesiumUtility::Uri::substituteTemplateParameters(
          context.implicitContext.value().tileTemplateUrls[0],
          [this, &quadtreeID](const std::string& placeholder) -> std::string {
            if (placeholder == "level" || placeholder == "z") {
              return std::to_string(quadtreeID.level);
            }
            if (placeholder == "x") {
              return std::to_string(quadtreeID.x);
            }
            if (placeholder == "y") {
              return std::to_string(quadtreeID.y);
            }
            if (placeholder == "version") {
              return this->context.version.value_or(std::string());
            }

            return placeholder;
          });
    }

    std::string operator()(const OctreeTileID& octreeID) {
      if (!this->context.implicitContext) {
        return std::string();
      }

      return CesiumUtility::Uri::substituteTemplateParameters(
          context.implicitContext.value().tileTemplateUrls[0],
          [this, &octreeID](const std::string& placeholder) -> std::string {
            if (placeholder == "level") {
              return std::to_string(octreeID.level);
            }
            if (placeholder == "x") {
              return std::to_string(octreeID.x);
            }
            if (placeholder == "y") {
              return std::to_string(octreeID.y);
            }
            if (placeholder == "z") {
              return std::to_string(octreeID.z);
            }
            if (placeholder == "version") {
              return this->context.version.value_or(std::string());
            }

            return placeholder;
          });
    }

    std::string
    operator()(UpsampledQuadtreeNode /*subdividedParent*/) noexcept {
      return std::string();
    }
  };

  std::string url = std::visit(Operation{*tile.getContext()}, tile.getTileID());
  if (url.empty()) {
    return url;
  }

  return CesiumUtility::Uri::resolve(tile.getContext()->baseUrl, url, true);
}

std::string Tileset::getResolvedSubtreeUrl(const Tile& tile) const {
  struct Operation {
    const TileContext& context;

    std::string operator()(const std::string& url) { return url; }

    std::string operator()(const QuadtreeTileID& quadtreeID) {
      if (!this->context.implicitContext ||
          !this->context.implicitContext->subtreeTemplateUrl) {
        return std::string();
      }

      return CesiumUtility::Uri::substituteTemplateParameters(
          *this->context.implicitContext.value().subtreeTemplateUrl,
          [this, &quadtreeID](const std::string& placeholder) -> std::string {
            if (placeholder == "level" || placeholder == "z") {
              return std::to_string(quadtreeID.level);
            }
            if (placeholder == "x") {
              return std::to_string(quadtreeID.x);
            }
            if (placeholder == "y") {
              return std::to_string(quadtreeID.y);
            }
            if (placeholder == "version") {
              return this->context.version.value_or(std::string());
            }

            return placeholder;
          });
    }

    std::string operator()(const OctreeTileID& octreeID) {
      if (!this->context.implicitContext ||
          !this->context.implicitContext->subtreeTemplateUrl) {
        return std::string();
      }

      return CesiumUtility::Uri::substituteTemplateParameters(
          *this->context.implicitContext.value().subtreeTemplateUrl,
          [this, &octreeID](const std::string& placeholder) -> std::string {
            if (placeholder == "level") {
              return std::to_string(octreeID.level);
            }
            if (placeholder == "x") {
              return std::to_string(octreeID.x);
            }
            if (placeholder == "y") {
              return std::to_string(octreeID.y);
            }
            if (placeholder == "z") {
              return std::to_string(octreeID.z);
            }
            if (placeholder == "version") {
              return this->context.version.value_or(std::string());
            }

            return placeholder;
          });
    }

    std::string operator()(UpsampledQuadtreeNode /*subdividedParent*/) {
      return std::string();
    }
  };

  std::string url = std::visit(Operation{*tile.getContext()}, tile.getTileID());
  if (url.empty()) {
    return url;
  }

  return CesiumUtility::Uri::resolve(tile.getContext()->baseUrl, url, true);
}

static bool anyRasterOverlaysNeedLoading(const Tile& tile) noexcept {
  for (const RasterMappedTo3DTile& mapped : tile.getMappedRasterTiles()) {
    const RasterOverlayTile* pLoading = mapped.getLoadingTile();
    if (pLoading &&
        pLoading->getState() == RasterOverlayTile::LoadState::Unloaded) {
      return true;
    }
  }

  return false;
}

// TODO The viewState is only needed to
// compute the priority from the distance. So maybe this function should
// receive a priority directly and be called with
// addTileToLoadQueue(queue, tile, priorityFor(tile, viewState, distance))
// (or at least, this function could delegate to such a call...)

/*static*/ double Tileset::addTileToLoadQueue(
    std::vector<Tileset::LoadRecord>& loadQueue,
    const ImplicitTraversalInfo& implicitInfo,
    const std::vector<ViewState>& frustums,
    Tile& tile,
    const std::vector<double>& distances) {
  double highestLoadPriority = std::numeric_limits<double>::max();

  if (tile.getState() == Tile::LoadState::Unloaded ||
      anyRasterOverlaysNeedLoading(tile)) {

    const glm::dvec3 boundingVolumeCenter =
        getBoundingVolumeCenter(tile.getBoundingVolume());

    for (size_t i = 0; i < frustums.size() && i < distances.size(); ++i) {
      const ViewState& frustum = frustums[i];
      const double distance = distances[i];

      glm::dvec3 tileDirection = boundingVolumeCenter - frustum.getPosition();
      const double magnitude = glm::length(tileDirection);

      if (magnitude >= CesiumUtility::Math::EPSILON5) {
        tileDirection /= magnitude;
        const double loadPriority =
            (1.0 - glm::dot(tileDirection, frustum.getDirection())) * distance;
        if (loadPriority < highestLoadPriority) {
          highestLoadPriority = loadPriority;
        }
      }
    }

    // Check if the tile has any content
    const std::string* pStringID = std::get_if<std::string>(&tile.getTileID());
    const bool emptyContentUri = pStringID && pStringID->empty();
    const bool usingImplicitTiling = implicitInfo.usingImplicitQuadtreeTiling ||
                                     implicitInfo.usingImplicitOctreeTiling;
    const bool subtreeLoaded =
        implicitInfo.pCurrentNode && implicitInfo.pCurrentNode->subtree;
    const bool implicitContentAvailability =
        implicitInfo.availability & TileAvailabilityFlags::CONTENT_AVAILABLE;

    if (usingImplicitTiling && !subtreeLoaded) {
      // If the subtree is not loaded yet, we don't know the content
      // availability yet.
      tile.setState(Tile::LoadState::Unloaded);
    } else if (
        emptyContentUri || (usingImplicitTiling && subtreeLoaded &&
                            !implicitContentAvailability)) {
      // The tile doesn't have content.
      if (tile.getState() == Tile::LoadState::Unloaded) {
        tile.setState(Tile::LoadState::ContentLoaded);
      }
    } else {
      loadQueue.push_back({&tile, highestLoadPriority});
    }
  }

  return highestLoadPriority;
}

void Tileset::processQueue(
    std::vector<Tileset::LoadRecord>& queue,
    const std::atomic<uint32_t>& loadsInProgress,
    uint32_t maximumLoadsInProgress) {
  if (loadsInProgress >= maximumLoadsInProgress) {
    return;
  }

  std::sort(queue.begin(), queue.end());

  for (LoadRecord& record : queue) {
    CESIUM_TRACE_USE_TRACK_SET(this->_loadingSlots);

    if (record.pTile->getState() == Tile::LoadState::Unloaded) {
      record.pTile->loadContent();
    } else {
      record.pTile->continueLoadingContent();
    }

    if (loadsInProgress >= maximumLoadsInProgress) {
      break;
    }
  }
}

void Tileset::loadSubtree(const SubtreeLoadRecord& loadRecord) {
  if (!loadRecord.pTile) {
    return;
  }

  ImplicitTilingContext& implicitContext =
      *loadRecord.pTile->getContext()->implicitContext;

  const TileID& tileID = loadRecord.pTile->getTileID();
  const QuadtreeTileID* pQuadtreeID = std::get_if<QuadtreeTileID>(&tileID);
  const OctreeTileID* pOctreeID = std::get_if<OctreeTileID>(&tileID);

  AvailabilityNode* pNewNode = nullptr;

  if (pQuadtreeID && implicitContext.quadtreeAvailability) {
    pNewNode = implicitContext.quadtreeAvailability->addNode(
        *pQuadtreeID,
        loadRecord.implicitInfo.pParentNode);
  } else if (pOctreeID && implicitContext.octreeAvailability) {
    pNewNode = implicitContext.octreeAvailability->addNode(
        *pOctreeID,
        loadRecord.implicitInfo.pParentNode);
  }

  this->requestAvailabilitySubtree(*loadRecord.pTile)
      .thenInWorkerThread(
          [asyncSystem = this->getAsyncSystem(),
           pLogger = this->getExternals().pLogger,
           pAssetAccessor = this->getExternals().pAssetAccessor](
              std::shared_ptr<CesiumAsync::IAssetRequest>&& pRequest) {
            const IAssetResponse* pResponse = pRequest->response();

            if (pResponse) {
              uint16_t statusCode = pResponse->statusCode();
              if (statusCode == 0 || (statusCode >= 200 && statusCode < 300)) {
                return AvailabilitySubtreeContent::load(
                    asyncSystem,
                    pLogger,
                    pRequest->url(),
                    pResponse->data(),
                    pAssetAccessor,
                    pRequest->headers());
              }
            }

            return asyncSystem.createResolvedFuture(
                std::unique_ptr<AvailabilitySubtree>(nullptr));
          })
      .thenInMainThread(
          [this, loadRecord, pNewNode](
              std::unique_ptr<AvailabilitySubtree>&& pSubtree) mutable {
            --this->_subtreeLoadsInProgress;
            if (loadRecord.pTile && pNewNode) {
              TileContext* pContext = loadRecord.pTile->getContext();
              if (pContext && pContext->implicitContext) {
                ImplicitTilingContext& implicitContext =
                    *pContext->implicitContext;
                if (loadRecord.implicitInfo.usingImplicitQuadtreeTiling) {
                  implicitContext.quadtreeAvailability->addLoadedSubtree(
                      pNewNode,
                      std::move(*pSubtree.release()));
                } else if (loadRecord.implicitInfo.usingImplicitOctreeTiling) {
                  implicitContext.octreeAvailability->addLoadedSubtree(
                      pNewNode,
                      std::move(*pSubtree.release()));
                }
              }
            }
          })
      .catchInMainThread([this, &tileID](const std::exception& e) {
        SPDLOG_LOGGER_ERROR(
            this->_externals.pLogger,
            "Unhandled error while loading the subtree for tile id {}: {}",
            TileIdUtilities::createTileIdString(tileID),
            e.what());
        --this->_subtreeLoadsInProgress;
      });
}

void Tileset::addSubtreeToLoadQueue(
    Tile& tile,
    const ImplicitTraversalInfo& implicitInfo,
    double loadPriority) {

  if (!implicitInfo.pCurrentNode &&
      (implicitInfo.availability & TileAvailabilityFlags::SUBTREE_AVAILABLE) &&
      implicitInfo.shouldQueueSubtreeLoad &&
      (implicitInfo.usingImplicitQuadtreeTiling ||
       implicitInfo.usingImplicitOctreeTiling) &&
      !implicitInfo.pCurrentNode) {

    this->_subtreeLoadQueue.push_back({&tile, implicitInfo, loadPriority});
  }
}

void Tileset::processSubtreeQueue() {
  if (this->_subtreeLoadsInProgress >=
      this->_options.maximumSimultaneousSubtreeLoads) {
    return;
  }

  std::sort(this->_subtreeLoadQueue.begin(), this->_subtreeLoadQueue.end());

  for (SubtreeLoadRecord& record : this->_subtreeLoadQueue) {
    // TODO: tracing code here
    loadSubtree(record);
    if (this->_subtreeLoadsInProgress >=
        this->_options.maximumSimultaneousSubtreeLoads) {
      break;
    }
  }
}

} // namespace Cesium3DTilesSelection<|MERGE_RESOLUTION|>--- conflicted
+++ resolved
@@ -885,35 +885,12 @@
           return;
         }
 
-<<<<<<< HEAD
-        implicitContext.quadtreeAvailability =
-            QuadtreeAvailability(subtreeLevels, maximumLevel);
-
-        std::unique_ptr<TileContext> pNewContext =
-            std::make_unique<TileContext>();
-        pNewContext->pTileset = context.pTileset;
-        pNewContext->baseUrl = context.baseUrl;
-        pNewContext->requestHeaders = context.requestHeaders;
-        pNewContext->version = context.version;
-        pNewContext->failedTileCallback = context.failedTileCallback;
-        pNewContext->contextInitializerCallback =
-            context.contextInitializerCallback;
-
-        pNewContext->implicitContext =
-            std::make_optional<ImplicitTilingContext>(
-                std::move(implicitContext));
-
-        tile.setContext(pNewContext.get());
-        newContexts.push_back(std::move(pNewContext));
-
-=======
         if (implicitContext.quadtreeTilingScheme) {
           implicitContext.quadtreeAvailability = QuadtreeAvailability(
               *implicitContext.quadtreeTilingScheme,
               subtreeLevels,
               maximumLevel);
         }
->>>>>>> 1ac74f45
       } else if (!std::strcmp(tilingScheme, "OCTREE")) {
         rootID = OctreeTileID(0, 0, 0, 0);
         if (pRegion) {
@@ -939,9 +916,18 @@
           return;
         }
 
-<<<<<<< HEAD
-        implicitContext.octreeAvailability =
-            OctreeAvailability(subtreeLevels, maximumLevel);
+        if (implicitContext.octreeTilingScheme) {
+          implicitContext.octreeAvailability = OctreeAvailability(
+              *implicitContext.octreeTilingScheme,
+              subtreeLevels,
+              maximumLevel);
+        }
+      }
+
+      TileContext* pContext = nullptr;
+
+      if (implicitContext.quadtreeTilingScheme ||
+          implicitContext.octreeTilingScheme) {
 
         std::unique_ptr<TileContext> pNewContext =
             std::make_unique<TileContext>();
@@ -957,37 +943,6 @@
             std::make_optional<ImplicitTilingContext>(
                 std::move(implicitContext));
 
-        tile.setContext(pNewContext.get());
-        newContexts.push_back(std::move(pNewContext));
-=======
-        if (implicitContext.octreeTilingScheme) {
-          implicitContext.octreeAvailability = OctreeAvailability(
-              *implicitContext.octreeTilingScheme,
-              subtreeLevels,
-              maximumLevel);
-        }
->>>>>>> 1ac74f45
-      }
-
-      TileContext* pContext = nullptr;
-
-      if (implicitContext.quadtreeTilingScheme ||
-          implicitContext.octreeTilingScheme) {
-
-        std::unique_ptr<TileContext> pNewContext =
-            std::make_unique<TileContext>();
-        pNewContext->pTileset = context.pTileset;
-        pNewContext->baseUrl = context.baseUrl;
-        pNewContext->requestHeaders = context.requestHeaders;
-        pNewContext->version = context.version;
-        pNewContext->failedTileCallback = context.failedTileCallback;
-        pNewContext->contextInitializerCallback =
-            context.contextInitializerCallback;
-
-        pNewContext->implicitContext =
-            std::make_optional<ImplicitTilingContext>(
-                std::move(implicitContext));
-
         pContext = pNewContext.get();
         newContexts.push_back(std::move(pNewContext));
       }
@@ -1008,10 +963,7 @@
 
       // Don't try to load content for this tile.
       tile.setTileID("");
-<<<<<<< HEAD
-=======
       tile.setEmptyContent();
->>>>>>> 1ac74f45
     }
   }
 
