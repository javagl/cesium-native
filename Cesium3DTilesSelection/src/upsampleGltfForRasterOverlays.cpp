--- conflicted
+++ resolved
@@ -131,34 +131,6 @@
     nameIt->second = name;
   }
 
-<<<<<<< HEAD
-  double maskTranslationX = 0.0;
-  double maskTranslationY = 0.0;
-  double maskScale = 0.0;
-
-  auto maskTranslationXIt = parentModel.extras.find("customMaskTranslationX");
-  auto maskTranslationYIt = parentModel.extras.find("customMaskTranslationY");
-  auto maskScaleIt = parentModel.extras.find("customMaskScale");
-
-  if (maskTranslationXIt != parentModel.extras.end() &&
-      maskTranslationXIt->second.isDouble() &&
-      maskTranslationYIt != parentModel.extras.end() &&
-      maskTranslationYIt->second.isDouble() &&
-      maskScaleIt != parentModel.extras.end() &&
-      maskScaleIt->second.isDouble()) {
-    maskScale = 0.5 * maskScaleIt->second.getDoubleOrDefault(0.0);
-    maskTranslationX = maskTranslationXIt->second.getDoubleOrDefault(0.0) +
-                       maskScale * (childID.tileID.x % 2);
-    maskTranslationY = maskTranslationYIt->second.getDoubleOrDefault(0.0) +
-                       maskScale * (childID.tileID.y % 2);
-  }
-
-  result.extras["customMaskTranslationX"] = maskTranslationX;
-  result.extras["customMaskTranslationY"] = maskTranslationY;
-  result.extras["customMaskScale"] = maskScale;
-
-=======
->>>>>>> 9566296e
   for (Mesh& mesh : result.meshes) {
     for (MeshPrimitive& primitive : mesh.primitives) {
       upsamplePrimitiveForRasterOverlays(
