--- conflicted
+++ resolved
@@ -90,15 +90,12 @@
   const std::string INVALID_CREDIT_MESSAGE =
       "Error: Invalid Credit, cannot get HTML string.";
 
-  struct HtmlAndShowOnScreenAndLastFrameNumber {
+  struct HtmlAndLastFrameNumber {
     std::string html;
     bool showOnScreen;
     int32_t lastFrameNumber;
-<<<<<<< HEAD
     bool isIon;
-=======
     int count = 0;
->>>>>>> ce4efe03
   };
 
   std::vector<HtmlAndShowOnScreenAndLastFrameNumber> _credits;
@@ -106,6 +103,5 @@
   int32_t _currentFrameNumber = 0;
   std::vector<Credit> _creditsToShowThisFrame;
   std::vector<Credit> _creditsToNoLongerShowThisFrame;
-  std::unordered_map<size_t, int32_t> _creditCounts;
 };
 } // namespace Cesium3DTilesSelection