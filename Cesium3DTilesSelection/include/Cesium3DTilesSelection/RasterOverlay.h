#pragma once

#include "Library.h"

#include <CesiumAsync/IAssetAccessor.h>
#include <CesiumGltf/ImageCesium.h>

#include <spdlog/fwd.h>

#include <functional>
#include <memory>
#include <optional>
#include <string>

namespace Cesium3DTilesSelection {

class CreditSystem;
class IPrepareRendererResources;
class RasterOverlayTileProvider;
class RasterOverlayCollection;
class RasterOverlayLoadFailureDetails;

/**
 * @brief Options for loading raster overlays.
 */
struct CESIUM3DTILESSELECTION_API RasterOverlayOptions {
  /**
   * @brief The maximum number of overlay tiles that may simultaneously be in
   * the process of loading.
   */
  int32_t maximumSimultaneousTileLoads = 20;

  /**
   * @brief The maximum number of bytes to use to cache sub-tiles in memory.
   *
   * This is used by provider types, such as
   * {@link QuadtreeRasterOverlayTileProvider}, that have an underlying tiling
   * scheme that may not align with the tiling scheme of the geometry tiles on
   * which the raster overlay tiles are draped. Because a single sub-tile may
   * overlap multiple geometry tiles, it is useful to cache loaded sub-tiles
   * in memory in case they're needed again soon. This property controls the
   * maximum size of that cache.
   */
  int64_t subTileCacheBytes = 16 * 1024 * 1024;

  /**
   * @brief The maximum pixel size of raster overlay textures, in either
   * direction.
   *
   * Images created by this overlay will be no more than this number of pixels
   * in either direction. This may result in reduced raster overlay detail in
   * some cases. For example, in a {@link QuadtreeRasterOverlayTileProvider},
   * this property will limit the number of quadtree tiles that may be mapped to
   * a given geometry tile. The selected quadtree level for a geometry tile is
   * reduced in order to stay under this limit.
   */
  int32_t maximumTextureSize = 2048;

  /**
   * @brief The maximum number of pixels of error when rendering this overlay.
   * This is used to select an appropriate level-of-detail.
   *
   * When this property has its default value, 2.0, it means that raster overlay
   * images will be sized so that, when zoomed in closest, a single pixel in
   * the raster overlay maps to approximately 2x2 pixels on the screen.
   */
  double maximumScreenSpaceError = 2.0;

  /**
<<<<<<< HEAD
   * @brief The compression format to transcode KTX v2 textures into. If this
   * is std::nullopt, KTX v2 textures will be fully decompressed into raw
   * pixels.
   */
  std::optional<CesiumGltf::CompressedPixelFormatCesium>
      ktx2TranscodeTargetFormat = std::nullopt;
=======
   * @brief A callback function that is invoked when a raster overlay resource
   * fails to load.
   *
   * Raster overlay resources include a Cesium ion asset endpoint, any resources
   * required for raster overlay metadata, or an individual overlay image.
   */
  std::function<void(const RasterOverlayLoadFailureDetails&)> loadErrorCallback;
>>>>>>> 92ebe803
};

/**
 * @brief The base class for a quadtree-tiled raster image that can be draped
 * over a {@link Tileset}.
 *
 * Instances of this class can be added to the {@link RasterOverlayCollection}
 * that is returned by {@link Tileset::getOverlays}.
 *
 * @see BingMapsRasterOverlay
 * @see IonRasterOverlay
 * @see TileMapServiceRasterOverlay
 */
class RasterOverlay {
public:
  /**
   * @brief Creates a new instance.
   *
   * @param name The user-given name of this overlay layer.
   * @param overlayOptions The {@link RasterOverlayOptions} for this instance.
   */
  RasterOverlay(
      const std::string& name,
      const RasterOverlayOptions& overlayOptions = RasterOverlayOptions());
  virtual ~RasterOverlay();

  /**
   * @brief Gets the name of this overlay.
   */
  const std::string& getName() const noexcept { return this->_name; }

  /**
   * @brief Gets options for this overlay.
   */
  RasterOverlayOptions& getOptions() noexcept { return this->_options; }

  /** @copydoc getOptions */
  const RasterOverlayOptions& getOptions() const noexcept {
    return this->_options;
  }

  /**
   * @brief Gets the tile provider for this overlay.
   *
   * @return `nullptr` if {@link createTileProvider} has not yet been called or
   * caused an error. If {@link createTileProvider} has been called but the
   * overlay is not yet ready to provide tiles, a placeholder tile provider will
   * be returned.
   */
  RasterOverlayTileProvider* getTileProvider() noexcept;

  /** @copydoc getTileProvider */
  const RasterOverlayTileProvider* getTileProvider() const noexcept;

  /**
   * @brief Gets the placeholder tile provider for this overlay.
   *
   * @return `nullptr` if {@link createTileProvider} has not yet been called or
   * caused an error
   */
  RasterOverlayTileProvider* getPlaceholder() noexcept {
    return this->_pPlaceholder.get();
  }

  /** @copydoc getPlaceholder */
  const RasterOverlayTileProvider* getPlaceholder() const noexcept {
    return this->_pPlaceholder.get();
  }

  /**
   * @brief Returns whether this overlay is in the process of being destroyed.
   */
  bool isBeingDestroyed() const noexcept { return this->_pSelf != nullptr; }

  /**
   * @brief Begins asynchronous creation of the tile provider for this overlay
   * and eventually makes it available directly from this instance.
   *
   * When the tile provider is ready, it will be returned by
   * {@link getTileProvider}.
   *
   * This method does nothing if the tile provider has already been created or
   * is already in the process of being created.
   *
   * @param asyncSystem The async system used to do work in threads.
   * @param pAssetAccessor The interface used to download assets like overlay
   * metadata and tiles.
   * @param pCreditSystem The {@link CreditSystem} to use when creating a
   * per-TileProvider {@link Credit}.
   * @param pPrepareRendererResources The interface used to prepare raster
   * images for rendering.
   * @param pLogger The logger to which to send messages about the tile provider
   * and tiles.
   */
  CesiumAsync::SharedFuture<std::unique_ptr<RasterOverlayTileProvider>>
  loadTileProvider(
      const CesiumAsync::AsyncSystem& asyncSystem,
      const std::shared_ptr<CesiumAsync::IAssetAccessor>& pAssetAccessor,
      const std::shared_ptr<CreditSystem>& pCreditSystem,
      const std::shared_ptr<IPrepareRendererResources>&
          pPrepareRendererResources,
      const std::shared_ptr<spdlog::logger>& pLogger);

  /**
   * @brief Begins asynchronous creation of the tile provider for this overlay
   * and eventually returns it via a Future.
   *
   * The created tile provider will not be returned via {@link getTileProvider}.
   * This method is primarily useful for overlays that aggregate other overlays.
   *
   * @param asyncSystem The async system used to do work in threads.
   * @param pAssetAccessor The interface used to download assets like overlay
   * metadata and tiles.
   * @param pCreditSystem The {@link CreditSystem} to use when creating a
   * per-TileProvider {@link Credit}.
   * @param pPrepareRendererResources The interface used to prepare raster
   * images for rendering.
   * @param pLogger The logger to which to send messages about the tile provider
   * and tiles.
   * @param pOwner The overlay that owns this overlay, or nullptr if this
   * overlay is not aggregated.
   * @return The future that contains the tile provider when it is ready, or the
   * `nullptr` in case of an error.
   */
  virtual CesiumAsync::Future<std::unique_ptr<RasterOverlayTileProvider>>
  createTileProvider(
      const CesiumAsync::AsyncSystem& asyncSystem,
      const std::shared_ptr<CesiumAsync::IAssetAccessor>& pAssetAccessor,
      const std::shared_ptr<CreditSystem>& pCreditSystem,
      const std::shared_ptr<IPrepareRendererResources>&
          pPrepareRendererResources,
      const std::shared_ptr<spdlog::logger>& pLogger,
      RasterOverlay* pOwner) = 0;

  /**
   * @brief Safely destroys this overlay.
   *
   * This method is not supposed to be called by clients.
   * The overlay will not be truly destroyed until all in-progress tile loads
   * complete. This may happen before this function returns if no loads are in
   * progress.
   *
   * @param pOverlay A unique pointer to this instance, allowing transfer of
   * ownership.
   */
  void destroySafely(std::unique_ptr<RasterOverlay>&& pOverlay) noexcept;

protected:
  void reportError(
      const CesiumAsync::AsyncSystem& asyncSystem,
      const std::shared_ptr<spdlog::logger>& pLogger,
      RasterOverlayLoadFailureDetails&& errorDetails);

private:
  std::string _name;
  std::unique_ptr<RasterOverlayTileProvider> _pPlaceholder;
  std::unique_ptr<RasterOverlay> _pSelf;
  RasterOverlayOptions _options;
  std::optional<
      CesiumAsync::SharedFuture<std::unique_ptr<RasterOverlayTileProvider>>>
      _loadingTileProvider;
};

} // namespace Cesium3DTilesSelection<|MERGE_RESOLUTION|>--- conflicted
+++ resolved
@@ -67,14 +67,14 @@
   double maximumScreenSpaceError = 2.0;
 
   /**
-<<<<<<< HEAD
    * @brief The compression format to transcode KTX v2 textures into. If this
    * is std::nullopt, KTX v2 textures will be fully decompressed into raw
    * pixels.
    */
   std::optional<CesiumGltf::CompressedPixelFormatCesium>
       ktx2TranscodeTargetFormat = std::nullopt;
-=======
+
+  /**
    * @brief A callback function that is invoked when a raster overlay resource
    * fails to load.
    *
@@ -82,7 +82,6 @@
    * required for raster overlay metadata, or an individual overlay image.
    */
   std::function<void(const RasterOverlayLoadFailureDetails&)> loadErrorCallback;
->>>>>>> 92ebe803
 };
 
 /**
