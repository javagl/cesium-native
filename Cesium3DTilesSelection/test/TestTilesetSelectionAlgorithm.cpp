--- conflicted
+++ resolved
@@ -269,13 +269,8 @@
 
       REQUIRE(result.tilesFadingOut.size() == 0);
 
-<<<<<<< HEAD
-      REQUIRE(result.tilesVisited == 1);
+      REQUIRE(result.tilesVisited == 5);
       REQUIRE(result.workerThreadTileLoadQueueLength == 4);
-=======
-      REQUIRE(result.tilesVisited == 5);
-      REQUIRE(result.tilesLoadingMediumPriority == 4);
->>>>>>> 124c330e
       REQUIRE(result.tilesCulled == 0);
       REQUIRE(result.culledTilesVisited == 0);
     }
