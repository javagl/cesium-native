--- conflicted
+++ resolved
@@ -25,15 +25,10 @@
 
   ~SimplePrepareRendererResource() noexcept { CHECK(totalAllocation == 0); }
 
-<<<<<<< HEAD
   virtual CesiumAsync::Future<TileLoadResultAndRenderResources>
   prepareInLoadThread(
       const CesiumAsync::AsyncSystem& asyncSystem,
       TileLoadResult&& tileLoadResult,
-=======
-  virtual void* prepareInLoadThread(
-      CesiumGltf::Model& /*model*/,
->>>>>>> df5759de
       const glm::dmat4& /*transform*/,
       const std::any& /*rendererOptions*/) override {
     return asyncSystem.createResolvedFuture(TileLoadResultAndRenderResources{
