--- conflicted
+++ resolved
@@ -25,22 +25,15 @@
 
   ~SimplePrepareRendererResource() noexcept { CHECK(totalAllocation == 0); }
 
-<<<<<<< HEAD
   virtual CesiumAsync::Future<TileLoadResultAndRenderResources>
   prepareInLoadThread(
       const CesiumAsync::AsyncSystem& asyncSystem,
       TileLoadResult&& tileLoadResult,
-      const glm::dmat4& /*transform*/) override {
+      const glm::dmat4& /*transform*/,
+      const std::any& /*rendererOptions*/) override {
     return asyncSystem.createResolvedFuture(TileLoadResultAndRenderResources{
         std::move(tileLoadResult),
         new AllocationResult{totalAllocation}});
-=======
-  virtual void* prepareInLoadThread(
-      const CesiumGltf::Model& /*model*/,
-      const glm::dmat4& /*transform*/,
-      const std::any& /*rendererOptions*/) override {
-    return new AllocationResult{totalAllocation};
->>>>>>> dec57ba8
   }
 
   virtual void* prepareInMainThread(
