#include "CesiumAsync/AsyncSystem.h"
#include "CesiumAsync/ITaskProcessor.h"
#include <future>

namespace CesiumAsync {

    AsyncSystem::AsyncSystem(
        std::shared_ptr<ITaskProcessor> pTaskProcessor
    ) noexcept :
        _pSchedulers(std::make_shared<Impl::AsyncSystemSchedulers>(pTaskProcessor))
    {
    }

<<<<<<< HEAD
    Future<std::unique_ptr<IAssetRequest>> AsyncSystem::requestAsset(
        const std::string& url,
        const std::vector<IAssetAccessor::THeader>& headers
    ) const {
        struct Receiver {
            std::unique_ptr<IAssetRequest> pRequest;
            async::event_task<std::unique_ptr<IAssetRequest>> event;
        };

        std::shared_ptr<Receiver> pReceiver = std::make_shared<Receiver>();
        pReceiver->pRequest = this->_pSchedulers->pAssetAccessor->requestAsset(url, headers);

        Future<std::unique_ptr<IAssetRequest>> result(this->_pSchedulers, pReceiver->event.get_task());

        pReceiver->pRequest->bind([pReceiver](IAssetRequest*) {
            // With the unique_ptr in the Receiver, the request and the receiver
            // circularly reference each other, so neither can ever be destroyed.
            // So here we move the unique_ptr to the request into a local so that
            // when it goes out of scope, both can be destroyed.
            std::unique_ptr<IAssetRequest> pRequest = std::move(pReceiver->pRequest);
            pReceiver->event.set(std::move(pRequest));
        });

        return result;
    }

    Future<std::unique_ptr<IAssetRequest>> AsyncSystem::post(
        const std::string& url,
        const std::vector<IAssetAccessor::THeader>& headers,
        const gsl::span<const uint8_t>& contentPayload
    ) const {
        struct Receiver {
            std::unique_ptr<IAssetRequest> pRequest;
            async::event_task<std::unique_ptr<IAssetRequest>> event;
        };

        std::shared_ptr<Receiver> pReceiver = std::make_shared<Receiver>();
        pReceiver->pRequest = this->_pSchedulers->pAssetAccessor->post(url, headers, contentPayload);

        Future<std::unique_ptr<IAssetRequest>> result(this->_pSchedulers, pReceiver->event.get_task());

        pReceiver->pRequest->bind([pReceiver](IAssetRequest*) {
            // With the unique_ptr in the Receiver, the request and the receiver
            // circularly reference each other, so neither can ever be destroyed.
            // So here we move the unique_ptr to the request into a local so that
            // when it goes out of scope, both can be destroyed.
            std::unique_ptr<IAssetRequest> pRequest = std::move(pReceiver->pRequest);
            pReceiver->event.set(std::move(pRequest));
        });

        return result;
    }

=======
>>>>>>> 89034c56
    void AsyncSystem::dispatchMainThreadTasks() {
        this->_pSchedulers->mainThreadScheduler.run_all_tasks();
    }

    namespace Impl {
        AsyncSystemSchedulers::AsyncSystemSchedulers(
            std::shared_ptr<ITaskProcessor> pTaskProcessor_
        ) :
            pTaskProcessor(pTaskProcessor_),
            mainThreadScheduler()
        {
        }

        void AsyncSystemSchedulers::schedule(async::task_run_handle t) {
            struct Receiver {
                async::task_run_handle taskHandle;
            };

            std::shared_ptr<Receiver> pReceiver = std::make_shared<Receiver>();
            pReceiver->taskHandle = std::move(t);
            
            this->pTaskProcessor->startTask([pReceiver]() mutable {
                pReceiver->taskHandle.run();
            });
        }
    }

}<|MERGE_RESOLUTION|>--- conflicted
+++ resolved
@@ -11,62 +11,6 @@
     {
     }
 
-<<<<<<< HEAD
-    Future<std::unique_ptr<IAssetRequest>> AsyncSystem::requestAsset(
-        const std::string& url,
-        const std::vector<IAssetAccessor::THeader>& headers
-    ) const {
-        struct Receiver {
-            std::unique_ptr<IAssetRequest> pRequest;
-            async::event_task<std::unique_ptr<IAssetRequest>> event;
-        };
-
-        std::shared_ptr<Receiver> pReceiver = std::make_shared<Receiver>();
-        pReceiver->pRequest = this->_pSchedulers->pAssetAccessor->requestAsset(url, headers);
-
-        Future<std::unique_ptr<IAssetRequest>> result(this->_pSchedulers, pReceiver->event.get_task());
-
-        pReceiver->pRequest->bind([pReceiver](IAssetRequest*) {
-            // With the unique_ptr in the Receiver, the request and the receiver
-            // circularly reference each other, so neither can ever be destroyed.
-            // So here we move the unique_ptr to the request into a local so that
-            // when it goes out of scope, both can be destroyed.
-            std::unique_ptr<IAssetRequest> pRequest = std::move(pReceiver->pRequest);
-            pReceiver->event.set(std::move(pRequest));
-        });
-
-        return result;
-    }
-
-    Future<std::unique_ptr<IAssetRequest>> AsyncSystem::post(
-        const std::string& url,
-        const std::vector<IAssetAccessor::THeader>& headers,
-        const gsl::span<const uint8_t>& contentPayload
-    ) const {
-        struct Receiver {
-            std::unique_ptr<IAssetRequest> pRequest;
-            async::event_task<std::unique_ptr<IAssetRequest>> event;
-        };
-
-        std::shared_ptr<Receiver> pReceiver = std::make_shared<Receiver>();
-        pReceiver->pRequest = this->_pSchedulers->pAssetAccessor->post(url, headers, contentPayload);
-
-        Future<std::unique_ptr<IAssetRequest>> result(this->_pSchedulers, pReceiver->event.get_task());
-
-        pReceiver->pRequest->bind([pReceiver](IAssetRequest*) {
-            // With the unique_ptr in the Receiver, the request and the receiver
-            // circularly reference each other, so neither can ever be destroyed.
-            // So here we move the unique_ptr to the request into a local so that
-            // when it goes out of scope, both can be destroyed.
-            std::unique_ptr<IAssetRequest> pRequest = std::move(pReceiver->pRequest);
-            pReceiver->event.set(std::move(pRequest));
-        });
-
-        return result;
-    }
-
-=======
->>>>>>> 89034c56
     void AsyncSystem::dispatchMainThreadTasks() {
         this->_pSchedulers->mainThreadScheduler.run_all_tasks();
     }
