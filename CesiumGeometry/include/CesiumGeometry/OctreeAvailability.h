--- conflicted
+++ resolved
@@ -18,13 +18,8 @@
   /**
    * @brief Constructs a new instance.
    *
-<<<<<<< HEAD
-   * @param subtreeLevels The number of levels per subtree.
-   * @param maximumLevel The maximum level.
-=======
    * @param subtreeLevels The number of levels in each subtree.
    * @param maximumLevel The index of the maximum level in this tileset.
->>>>>>> a8582e09
    */
   OctreeAvailability(uint32_t subtreeLevels, uint32_t maximumLevel) noexcept;
 
