--- conflicted
+++ resolved
@@ -102,14 +102,8 @@
   fs.writeFileSync(headerOutputPath, unindent(header), "utf-8");
 
   let readerHeaders = lodash.uniq([
-<<<<<<< HEAD
-    `"${namespace}/ReaderContext.h"`,
-    `"${base}JsonHandler.h"`,
+    getReaderIncludeFromName(base),
     `<${namespace}/${name}.h>`,
-=======
-    getReaderIncludeFromName(base),
-    `"${namespace}/${name}.h"`,
->>>>>>> 0c4c7fc1
     ...lodash.flatten(properties.map((property) => property.readerHeaders)),
   ]);
 
