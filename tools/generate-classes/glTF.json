--- conflicted
+++ resolved
@@ -23,23 +23,19 @@
       "isBaseClass": true
     },
     "KHR_draco_mesh_compression extension": {
-<<<<<<< HEAD
-      "overrideName": "ExtensionMeshPrimitiveKhrDracoMeshCompression"
+      "overrideName": "ExtensionKhrDracoMeshCompression"
     },
     "KHR_materials_unlit glTF extension": {
-      "overrideName": "ExtensionMaterialKhrMaterialsUnlit"
+      "overrideName": "ExtensionKhrMaterialsUnlit"
     },
     "EXT_mesh_gpu_instancing glTF extension": {
-      "overrideName": "ExtensionNodeExtMeshGpuInstancing"
+      "overrideName": "ExtensionExtMeshGpuInstancing"
     },
     "EXT_meshopt_compression buffer extension": {
       "overrideName": "ExtensionBufferExtMeshoptCompression"
     },
     "EXT_meshopt_compression bufferView extension": {
       "overrideName": "ExtensionBufferViewExtMeshoptCompression"
-=======
-      "overrideName": "ExtensionKhrDracoMeshCompression"
->>>>>>> 4616f70a
     },
     "EXT_feature_metadata glTF extension": {
       "overrideName": "ExtensionModelExtFeatureMetadata"
@@ -48,93 +44,6 @@
       "overrideName": "ExtensionMeshPrimitiveExtFeatureMetadata"
     },
     "Class Property in EXT_feature_metadata": {
-<<<<<<< HEAD
-      "overrideName": "ExtensionExtFeatureMetadataClassProperty"
-    },
-    "Class in EXT_feature_metadata": {
-      "overrideName": "ExtensionExtFeatureMetadataClass"
-    },
-    "Enum in EXT_feature_metadata": {
-      "overrideName": "ExtensionExtFeatureMetadataEnum"
-    },
-    "Enum Value in EXT_feature_metadata": {
-      "overrideName": "ExtensionExtFeatureMetadataEnumValue"
-    },
-    "Feature IDs in EXT_feature_metadata": {
-      "overrideName": "ExtensionExtFeatureMetadataFeatureIds"
-    },
-    "Feature ID Attribute in EXT_feature_metadata": {
-      "overrideName": "ExtensionExtFeatureMetadataFeatureIdAttribute"
-    },
-    "Feature ID Texture in EXT_feature_metadata": {
-      "overrideName": "ExtensionExtFeatureMetadataFeatureIdTexture"
-    },
-    "Feature Table Property in EXT_feature_metadata": {
-      "overrideName": "ExtensionExtFeatureMetadataFeatureTableProperty"
-    },
-    "Feature Table in EXT_feature_metadata": {
-      "overrideName": "ExtensionExtFeatureMetadataFeatureTable"
-    },
-    "Feature Texture in EXT_feature_metadata": {
-      "overrideName": "ExtensionExtFeatureMetadataFeatureTexture"
-    },
-    "Schema in EXT_feature_metadata": {
-      "overrideName": "ExtensionExtFeatureMetadataSchema"
-    },
-    "Class Property Statistics in EXT_feature_metadata": {
-      "overrideName": "ExtensionExtFeatureMetadataClassPropertyStatistics"
-    },
-    "Class Statistics in EXT_feature_metadata": {
-      "overrideName": "ExtensionExtFeatureMetadataClassStatistics"
-    },
-    "Statistics in EXT_feature_metadata": {
-      "overrideName": "ExtensionExtFeatureMetadataStatistics"
-    },
-    "Texture Accessor in EXT_feature_metadata": {
-      "overrideName": "ExtensionExtFeatureMetadataTextureAccessor"
-    },
-    "EXT_mesh_features glTF extension": {
-      "overrideName": "ExtensionModelExtMeshFeatures"
-    },
-    "EXT_mesh_features glTF Mesh Primitive extension": {
-      "overrideName": "ExtensionMeshPrimitiveExtMeshFeatures"
-    },
-    "EXT_mesh_features glTF Node extension": {
-      "overrideName": "ExtensionNodeExtMeshFeatures"
-    },
-    "Class Property in EXT_mesh_features": {
-      "overrideName": "ExtensionExtMeshFeaturesClassProperty"
-    },
-    "Class in EXT_mesh_features": {
-      "overrideName": "ExtensionExtMeshFeaturesClass"
-    },
-    "Enum in EXT_mesh_features": {
-      "overrideName": "ExtensionExtMeshFeaturesEnum"
-    },
-    "Enum Value in EXT_mesh_features": {
-      "overrideName": "ExtensionExtMeshFeaturesEnumValue"
-    },
-    "Feature ID in EXT_mesh_features": {
-      "overrideName": "ExtensionExtMeshFeaturesFeatureId"
-    },
-    "Feature ID Texture in EXT_mesh_features": {
-      "overrideName": "ExtensionExtMeshFeaturesFeatureIdTexture"
-    },
-    "Property Table Property in EXT_mesh_features": {
-      "overrideName": "ExtensionExtMeshFeaturesPropertyTableProperty"
-    },
-    "Property Table in EXT_mesh_features": {
-      "overrideName": "ExtensionExtMeshFeaturesPropertyTable"
-    },
-    "Property Texture in EXT_mesh_features": {
-      "overrideName": "ExtensionExtMeshFeaturesPropertyTexture"
-    },
-    "Schema in EXT_mesh_features": {
-      "overrideName": "ExtensionExtMeshFeaturesSchema"
-    },
-    "CESIUM_tile_edges glTF Mesh Primitive extension": {
-      "overrideName": "ExtensionMeshPrimitiveCesiumTileEdges"
-=======
       "overrideName": "ClassProperty"
     },
     "Class in EXT_feature_metadata": {
@@ -178,14 +87,54 @@
     },
     "Texture Accessor in EXT_feature_metadata": {
       "overrideName": "TextureAccessor"
->>>>>>> 4616f70a
+    },
+    "EXT_mesh_features glTF extension": {
+      "overrideName": "ExtensionModelExtMeshFeatures"
+    },
+    "EXT_mesh_features glTF Mesh Primitive extension": {
+      "overrideName": "ExtensionMeshPrimitiveExtMeshFeatures"
+    },
+    "EXT_mesh_features glTF Node extension": {
+      "overrideName": "ExtensionNodeExtMeshFeatures"
+    },
+    "Class Property in EXT_mesh_features": {
+      "overrideName": "ExtensionExtMeshFeaturesClassProperty"
+    },
+    "Class in EXT_mesh_features": {
+      "overrideName": "ExtensionExtMeshFeaturesClass"
+    },
+    "Enum in EXT_mesh_features": {
+      "overrideName": "ExtensionExtMeshFeaturesEnum"
+    },
+    "Enum Value in EXT_mesh_features": {
+      "overrideName": "ExtensionExtMeshFeaturesEnumValue"
+    },
+    "Feature ID in EXT_mesh_features": {
+      "overrideName": "ExtensionExtMeshFeaturesFeatureId"
+    },
+    "Feature ID Texture in EXT_mesh_features": {
+      "overrideName": "ExtensionExtMeshFeaturesFeatureIdTexture"
+    },
+    "Property Table Property in EXT_mesh_features": {
+      "overrideName": "ExtensionExtMeshFeaturesPropertyTableProperty"
+    },
+    "Property Table in EXT_mesh_features": {
+      "overrideName": "ExtensionExtMeshFeaturesPropertyTable"
+    },
+    "Property Texture in EXT_mesh_features": {
+      "overrideName": "ExtensionExtMeshFeaturesPropertyTexture"
+    },
+    "Schema in EXT_mesh_features": {
+      "overrideName": "ExtensionExtMeshFeaturesSchema"
+    },
+    "CESIUM_tile_edges glTF Mesh Primitive extension": {
+      "overrideName": "ExtensionCesiumTileEdges"
     }
   },
   "extensions": [
     {
       "extensionName": "KHR_draco_mesh_compression",
       "schema": "Khronos/KHR_draco_mesh_compression/schema/mesh.primitive.KHR_draco_mesh_compression.schema.json"
-<<<<<<< HEAD
     },
     {
       "extensionName": "KHR_materials_unlit",
@@ -232,16 +181,6 @@
     {
       "extensionName": "EXT_mesh_features",
       "schema": "Vendor/EXT_mesh_features/schema/node.EXT_mesh_features.schema.json"
-=======
-    },
-    {
-      "extensionName": "EXT_feature_metadata",
-      "schema": "Vendor/EXT_feature_metadata/schema/glTF.EXT_feature_metadata.schema.json"
-    },
-    {
-      "extensionName": "EXT_feature_metadata",
-      "schema": "Vendor/EXT_feature_metadata/schema/mesh.primitive.EXT_feature_metadata.schema.json"
->>>>>>> 4616f70a
     }
   ]
 }