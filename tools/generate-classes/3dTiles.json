{
  "classes": {
    "Subtree Property": {
      "overrideName": "CesiumUtility::ExtensibleObject"
    },
    "Tileset Property": {
      "overrideName": "CesiumUtility::ExtensibleObject"
    },
<<<<<<< HEAD
    "Metadata Entity": {
      "isBaseClass": true
    },
    "3DTILES_content_gltf extension": {
      "overrideName": "Extension3dTilesContentGltf"
    },
    "3DTILES_multiple_contents tile extension": {
      "overrideName": "Extension3dTilesMultipleContents"
    },
    "3DTILES_bounding_volume_S2 extension": {
      "overrideName": "Extension3dTilesBoundingVolumeS2"
    },
    "3DTILES_implicit_tiling tile extension": {
      "overrideName": "Extension3dTilesImplicitTiling"
    },
    "3DTILES_multiple_contents extension for 3DTILES_implicit_tiling subtree": {
      "overrideName": "Extension3dTilesImplicitTilingExtension3dTilesMultipleContents"
    },
    "3DTILES_metadata 3D Tiles extension": {
      "overrideName": "ExtensionTileset3dTilesMetadata"
    },
    "3DTILES_metadata tile extension": {
      "overrideName": "ExtensionTile3dTilesMetadata"
    },
    "3DTILES_metadata content extension": {
      "overrideName": "ExtensionContent3dTilesMetadata"
    },
    "3DTILES_metadata extension for 3DTILES_implicit_tiling subtree": {
      "overrideName": "Extension3dTilesImplicitTilingExtension3dTilesMetadata"
=======
    "3DTILES_content_gltf extension": {
      "overrideName": "Extension3dTilesContentGltf"
    },
    "3DTILES_bounding_volume_S2 extension": {
      "overrideName": "Extension3dTilesBoundingVolumeS2"
>>>>>>> 4616f70a
    }
  },
  "extensions": [
    {
      "extensionName": "3DTILES_content_gltf",
      "schema": "3DTILES_content_gltf/schema/tileset.3DTILES_content_gltf.schema.json"
<<<<<<< HEAD
    },
    {
      "extensionName": "3DTILES_multiple_contents",
      "schema": "3DTILES_multiple_contents/schema/tile.3DTILES_multiple_contents.schema.json"
=======
>>>>>>> 4616f70a
    },
    {
      "extensionName": "3DTILES_bounding_volume_S2",
      "schema": "3DTILES_bounding_volume_S2/schema/boundingVolume.3DTILES_bounding_volume_S2.schema.json"
<<<<<<< HEAD
    },
    {
      "extensionName": "3DTILES_implicit_tiling",
      "schema": "3DTILES_implicit_tiling/schema/tile.3DTILES_implicit_tiling.schema.json"
    },
    {
      "extensionName": "3DTILES_multiple_contents",
      "schema": "3DTILES_multiple_contents/schema/3DTILES_implicit_tiling/subtree.3DTILES_multiple_contents.schema.json"
    },
    {
      "extensionName": "3DTILES_metadata",
      "schema": "3DTILES_metadata/schema/3DTILES_implicit_tiling/subtree.3DTILES_metadata.schema.json"
    },
    {
      "extensionName": "3DTILES_metadata",
      "schema": "3DTILES_metadata/schema/tileset.3DTILES_metadata.schema.json"
    },
    {
      "extensionName": "3DTILES_metadata",
      "schema": "3DTILES_metadata/schema/tile.3DTILES_metadata.schema.json"
    },
    {
      "extensionName": "3DTILES_metadata",
      "schema": "3DTILES_metadata/schema/content.3DTILES_metadata.schema.json"
=======
>>>>>>> 4616f70a
    }
  ]
}<|MERGE_RESOLUTION|>--- conflicted
+++ resolved
@@ -6,7 +6,6 @@
     "Tileset Property": {
       "overrideName": "CesiumUtility::ExtensibleObject"
     },
-<<<<<<< HEAD
     "Metadata Entity": {
       "isBaseClass": true
     },
@@ -23,7 +22,7 @@
       "overrideName": "Extension3dTilesImplicitTiling"
     },
     "3DTILES_multiple_contents extension for 3DTILES_implicit_tiling subtree": {
-      "overrideName": "Extension3dTilesImplicitTilingExtension3dTilesMultipleContents"
+      "overrideName": "ExtensionSubtree3dTilesMultipleContents"
     },
     "3DTILES_metadata 3D Tiles extension": {
       "overrideName": "ExtensionTileset3dTilesMetadata"
@@ -35,32 +34,21 @@
       "overrideName": "ExtensionContent3dTilesMetadata"
     },
     "3DTILES_metadata extension for 3DTILES_implicit_tiling subtree": {
-      "overrideName": "Extension3dTilesImplicitTilingExtension3dTilesMetadata"
-=======
-    "3DTILES_content_gltf extension": {
-      "overrideName": "Extension3dTilesContentGltf"
-    },
-    "3DTILES_bounding_volume_S2 extension": {
-      "overrideName": "Extension3dTilesBoundingVolumeS2"
->>>>>>> 4616f70a
+      "overrideName": "ExtensionSubtree3dTilesMetadata"
     }
   },
   "extensions": [
     {
       "extensionName": "3DTILES_content_gltf",
       "schema": "3DTILES_content_gltf/schema/tileset.3DTILES_content_gltf.schema.json"
-<<<<<<< HEAD
     },
     {
       "extensionName": "3DTILES_multiple_contents",
       "schema": "3DTILES_multiple_contents/schema/tile.3DTILES_multiple_contents.schema.json"
-=======
->>>>>>> 4616f70a
     },
     {
       "extensionName": "3DTILES_bounding_volume_S2",
       "schema": "3DTILES_bounding_volume_S2/schema/boundingVolume.3DTILES_bounding_volume_S2.schema.json"
-<<<<<<< HEAD
     },
     {
       "extensionName": "3DTILES_implicit_tiling",
@@ -85,8 +73,6 @@
     {
       "extensionName": "3DTILES_metadata",
       "schema": "3DTILES_metadata/schema/content.3DTILES_metadata.schema.json"
-=======
->>>>>>> 4616f70a
     }
   ]
 }