const yargs = require("yargs");
const path = require("path");
const fs = require("fs");
const SchemaCache = require("./SchemaCache");
const generate = require("./generate");
<<<<<<< HEAD
const generateCombinedWriter = require("./generateCombinedWriter");
const generateExtensionRegistration = require("./generateExtensionRegistration");
=======
const generateRegisterExtensions = require("./generateRegisterExtensions");
>>>>>>> 2cdcb92e

const argv = yargs.options({
  schema: {
    description: "The path to the JSON schema.",
    demandOption: true,
    type: "string",
<<<<<<< HEAD
  },
  additionalSchemas: {
    description: "Paths to additional JSON schemas.",
    type: "array",
=======
>>>>>>> 2cdcb92e
  },
  output: {
    description: "The output directory for the generated class files.",
    demandOption: true,
    type: "string",
  },
  readerOutput: {
    description: "The output directory for the generated reader files.",
    demandOption: true,
    type: "string",
  },
  writerOutput: {
    description: "The output directory for the generated writer files.",
    demandOption: true,
    type: "string",
  },
  extensions: {
    description: "The extensions directory.",
    demandOption: true,
    type: "string",
  },
  config: {
    description:
      "The path to the configuration options controlling code generation, expressed in a JSON file.",
    demandOption: true,
    type: "string",
  },
  namespace: {
    description: "Namespace to put the generated classes in.",
    demandOption: true,
    type: "string",
  },
  readerNamespace: {
<<<<<<< HEAD
    description: "Namespace to put the generated reader methods in.",
    demandOption: true,
    type: "string",
  },
  writerNamespace: {
    description: "Namespace to put the generated writer methods in.",
=======
    description: "Namespace to put the generated reader classes in.",
>>>>>>> 2cdcb92e
    demandOption: true,
    type: "string",
  },
  oneHandlerFile: {
    description:
      "Generate all the JSON handler implementations into a single file, GeneratedJsonHandlers.cpp.",
    type: "bool",
    default: true,
  },
}).argv;

function splitSchemaPath(schemaPath) {
  const schemaNameIndex = schemaPath.lastIndexOf("/") + 1;
  const schemaName = schemaPath.slice(schemaNameIndex);
  const schemaBasePath = schemaPath.slice(0, schemaNameIndex);
  return { schemaName, schemaBasePath };
}

const { schemaName, schemaBasePath } = splitSchemaPath(argv.schema);
const schemaCache = new SchemaCache(schemaBasePath, argv.extensions);
const rootSchema = schemaCache.load(schemaName);

const config = JSON.parse(fs.readFileSync(argv.config, "utf-8"));

if (argv.oneHandlerFile) {
  // Clear the handler implementation file, and then we'll append to it in `generate`.
  const readerHeaderOutputDir = path.join(
    argv.readerOutput,
    "generated",
    "src",
    argv.readerNamespace
  );
  fs.mkdirSync(readerHeaderOutputDir, { recursive: true });
  const readerSourceOutputPath = path.join(
    readerHeaderOutputDir,
    "GeneratedJsonHandlers.cpp"
  );
  fs.writeFileSync(readerSourceOutputPath, "", "utf-8");
}

const options = {
  schemaCache,
  oneHandlerFile: argv.oneHandlerFile,
  outputDir: argv.output,
  readerOutputDir: argv.readerOutput,
  config: config,
  namespace: argv.namespace,
  readerNamespace: argv.readerNamespace,
<<<<<<< HEAD
  writerNamespace: argv.writerNamespace,
=======
>>>>>>> 2cdcb92e
  // key: Title of the element name that is extended (e.g. "Mesh Primitive")
  // value: Array of extension type names.
  extensions: {},
};

const writers = [];

let schemas = [rootSchema];

for (const extension of config.extensions) {
  const extensionSchema = schemaCache.loadExtension(extension.schema);
  if (!extensionSchema) {
    console.warn(
      `Could not load schema ${extension.schema} for extension class ${extension.className}.`
    );
    continue;
  }

  if (!config.classes[extensionSchema.title]) {
    config.classes[extensionSchema.title] = {};
  }
  config.classes[extensionSchema.title].overrideName = extension.className;
  config.classes[extensionSchema.title].extensionName = extension.extensionName;

  schemas.push(...generate(options, extensionSchema, writers));

  for (const objectToExtend of extension.attachTo) {
    const objectToExtendSchema = schemaCache.load(
      `${objectToExtend}.schema.json`
    );
    if (!objectToExtendSchema) {
      console.warn("Could not load schema for ${objectToExtend}.");
      continue;
    }

    if (!options.extensions[objectToExtendSchema.title]) {
      options.extensions[objectToExtendSchema.title] = [];
    }

    options.extensions[objectToExtendSchema.title].push({
      name: extension.extensionName,
      className: extension.className,
    });
  }
}

function processSchemas() {
  const processed = {};

  while (schemas.length > 0) {
    const schema = schemas.pop();
    if (processed[schema.sourcePath]) {
      continue;
    }
    processed[schema.sourcePath] = true;
    schemas.push(...generate(options, schema, writers));
  }
}

processSchemas();

const additionalSchemas = argv.additionalSchemas;
if (additionalSchemas) {
  for (const schema of additionalSchemas) {
    const { schemaName, schemaBasePath } = splitSchemaPath(schema);
    schemaCache.schemaPath = schemaBasePath;
    schemas.push(schemaCache.load(schemaName));
    processSchemas();
  }
<<<<<<< HEAD
}

const extensionRegistrationOptions = {
=======
  processed[schema.sourcePath] = true;
  schemas.push(...generate(options, schema));
}

generateRegisterExtensions({
>>>>>>> 2cdcb92e
  readerOutputDir: argv.readerOutput,
  config: config,
  namespace: argv.namespace,
  readerNamespace: argv.readerNamespace,
<<<<<<< HEAD
  extensions: options.extensions
};

generateExtensionRegistration(extensionRegistrationOptions);

const writerOptions = {
  writerOutputDir: argv.writerOutput,
  config: config,
  namespace: argv.namespace,
  writerNamespace: argv.writerNamespace,
  rootSchema: rootSchema,
  writers: writers,
  extensions: options.extensions,
};

generateCombinedWriter(writerOptions);
=======
  extensions: options.extensions,
});
>>>>>>> 2cdcb92e
<|MERGE_RESOLUTION|>--- conflicted
+++ resolved
@@ -3,25 +3,18 @@
 const fs = require("fs");
 const SchemaCache = require("./SchemaCache");
 const generate = require("./generate");
-<<<<<<< HEAD
 const generateCombinedWriter = require("./generateCombinedWriter");
-const generateExtensionRegistration = require("./generateExtensionRegistration");
-=======
 const generateRegisterExtensions = require("./generateRegisterExtensions");
->>>>>>> 2cdcb92e
 
 const argv = yargs.options({
   schema: {
     description: "The path to the JSON schema.",
     demandOption: true,
     type: "string",
-<<<<<<< HEAD
   },
   additionalSchemas: {
     description: "Paths to additional JSON schemas.",
     type: "array",
-=======
->>>>>>> 2cdcb92e
   },
   output: {
     description: "The output directory for the generated class files.",
@@ -55,16 +48,12 @@
     type: "string",
   },
   readerNamespace: {
-<<<<<<< HEAD
-    description: "Namespace to put the generated reader methods in.",
+    description: "Namespace to put the generated reader classes in.",
     demandOption: true,
     type: "string",
   },
   writerNamespace: {
-    description: "Namespace to put the generated writer methods in.",
-=======
-    description: "Namespace to put the generated reader classes in.",
->>>>>>> 2cdcb92e
+    description: "Namespace to put the generated writer classes in.",
     demandOption: true,
     type: "string",
   },
@@ -113,10 +102,7 @@
   config: config,
   namespace: argv.namespace,
   readerNamespace: argv.readerNamespace,
-<<<<<<< HEAD
   writerNamespace: argv.writerNamespace,
-=======
->>>>>>> 2cdcb92e
   // key: Title of the element name that is extended (e.g. "Mesh Primitive")
   // value: Array of extension type names.
   extensions: {},
@@ -186,28 +172,17 @@
     schemas.push(schemaCache.load(schemaName));
     processSchemas();
   }
-<<<<<<< HEAD
-}
-
-const extensionRegistrationOptions = {
-=======
-  processed[schema.sourcePath] = true;
-  schemas.push(...generate(options, schema));
 }
 
 generateRegisterExtensions({
->>>>>>> 2cdcb92e
   readerOutputDir: argv.readerOutput,
   config: config,
   namespace: argv.namespace,
   readerNamespace: argv.readerNamespace,
-<<<<<<< HEAD
-  extensions: options.extensions
-};
+  extensions: options.extensions,
+});
 
-generateExtensionRegistration(extensionRegistrationOptions);
-
-const writerOptions = {
+generateCombinedWriter({
   writerOutputDir: argv.writerOutput,
   config: config,
   namespace: argv.namespace,
@@ -215,10 +190,4 @@
   rootSchema: rootSchema,
   writers: writers,
   extensions: options.extensions,
-};
-
-generateCombinedWriter(writerOptions);
-=======
-  extensions: options.extensions,
-});
->>>>>>> 2cdcb92e
+});